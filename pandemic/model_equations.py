--- conflicted
+++ resolved
@@ -56,15 +56,11 @@
     Returns the probability of establishment, probability of entry, and
     probability of introduction as n x n matrices betweem every origin (i)
     and destination (j) and updates species presence and the combined
-    probability of presence for each origin (i) given climate similarity
-<<<<<<< HEAD
-    between, host area in (j), ecological distrubance in (j), degree
+    probability of presence for each origin (i) given climate similarity,
+    host area in (j), ecological distrubance in (j), degree
     of polyphagy of the pest species, trade volumes, distance, and
     phytosanitary capacity.
-=======
-    between (i and j), host area in (j), degree of polyphagy of the pest
-    species, trade volumes, distance, and phytosanitary capacity.
->>>>>>> 5e8aa92d
+
 
     Parameters
     ----------
@@ -396,15 +392,10 @@
     Returns the probability of establishment, probability of entry, and
     probability of introduction as n x n matrices betweem every origin (i)
     and destination (j) and updates species presence and the combined
-    probability of presence for each origin (i) given climate similarity
-<<<<<<< HEAD
-    between, host area in (j), ecological distrubance in (j), degree
+    probability of presence for each origin (i) given climate similarity,
+    host area in (j), ecological distrubance in (j), degree
     of polyphagy of the pest species, trade volumes, distance, and
     phytosanitary capacity.
-=======
-    between (i and j), host area in (j), degree of polyphagy of the
-    pest species, trade volumes, distance, and phytosanitary capacity.
->>>>>>> 5e8aa92d
 
     Parameters
     ----------
