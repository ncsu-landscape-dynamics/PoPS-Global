<<<<<<< HEAD
# PoPS Global - Network model of global pest introductions and spread over time.
# Copyright (C) 2019-2021 by the authors.

# This program is free software; you can redistribute it and/or modify it under
# the terms of the GNU General Public License as published by the Free Software
# Foundation; either version 2 of the License, or (at your option) any later
# version.
=======
"""
PoPS Global

Module containing all calcualtions for the PoPS Global model
>>>>>>> dc9e701e

# This program is distributed in the hope that it will be useful, but WITHOUT
# ANY WARRANTY; without even the implied warranty of MERCHANTABILITY or
# FITNESS FOR A PARTICULAR PURPOSE. See the GNU General Public License for more
# details.

<<<<<<< HEAD
# You should have received a copy of the GNU General Public License along with
# this program; if not, see https://www.gnu.org/licenses/gpl-2.0.html
=======
Authors: Chris Jones (cmjone25 ncsu edu)
         Chelsey Walden-Schreiner (cawalden ncsu edu)
         Kellyn Montgomery
         Ariel Saffer
>>>>>>> dc9e701e

"""Module containing functions to run the PoPS Global simulation."""

import numpy as np
import pandas as pd

from pandemic.probability_calculations import (
    probability_of_entry,
    probability_of_establishment,
    probability_of_introduction,
)

from pandemic.helpers import location_pairs_with_host, adjust_trade_scenario


def pandemic_single_time_step(
    trade,
    distances,
    locations,
    locations_list,
    climate_similarities,
    alpha,
    beta,
    mu,
    lamda_c,
    phi,
    sigma_h,
    sigma_kappa,
    w_phi,
    min_Tc,
    max_Tc,
    time_step,
    season_dict,
    transmission_lag_type,
    time_infect,
    gamma_shape,
    gamma_scale,
    scenario_list=None,
):
    """
    Returns the probability of establishment, probability of entry, and
    probability of introduction as n x n matrices betweem every origin (i)
    and destination (j) and updates species presence and the combined
    probability of presence for each origin (i) given climate similarity
    between (i and j), host area in (j), degree of polyphagy of the pest
    species, trade volumes, distance, and phytosanitary capacity.

    Parameters
    ----------
    locations : data_frame
        data frame of nodes with species presence, phytosanitry capacity,
        % of total area for each koppen climate class
    locations_list : list
        list of possible location tuples (origin, destination) pairs with
        corresponding attributes where the origin is capable of transmitting
        species propagule and the destination host species presence is greater
        than 0%
    trade : numpy.array
        list (c) of n x n x t matrices where c is the # of commoditites,
        n is the number of locations, and t is # of time steps
    distances : numpy.array
        n x n matrix of distances from one location to another where n is
        number of locations.
    climate_similarities : data_frame
        n x n matrix of climate similarity calculations between locations
        where n is the number of locations
    alpha : float
        A parameter that allows the equation to be adapated to various discrete
        time steps
    beta : float
        A parameter that allows the equation to be adapted to various discrete
        time steps
    mu : float
        The mortality rate of the pest or pathogen during transport
    lamda_c : float
        The commodity importance [0,1] of commodity (c) in transporting the
        pest or pathogen
    phi : int
        The degree of polyphagy of the pest of interest described as the number
        of host families
    sigma_kappa : float
        The climate dissimilarity normalizing constant
    sigma_h : float
        The host normalizing constant
    w_phi : int
        The degree of polyphagy weight
    min_Tc : float
        The minimum value/volume of trade for the year of timestep (t) for all
        origin and desitnation pairs for commodity (c) in dollar value or metric tons.
    max_Tc : float
        The maximum value/volume of trade for the year of timestep (t) for all
        origin and desitnation pairs for commodity (c) in dollar value or metric tons.
    time_step : str
        String representing the name of the discrete time step (i.e., YYYYMM
        for monthly or YYYY for annual)
    season_dict : dict
        Dictionary of months (i.e., MM) when a pest can be transported in
        a commodity, denoted by hemisphere key (i.e.,
        {NH_season: [05, 06'], SH_season: [11, 12]})
    transmission_lag_type : str
        Type of transmission lag used in the simulation (i.e., None,
        static, or stochastic)
    time_infect : int
        Time until a node is infectious, set for static transmission lag
    gamma_shape : float
        Shape parameter for gamma distribution used in stochastic transmission
    gamma_scale : float
        Scale parameter for gamma distribution used in stochastic transmission
    scenario_list : list (optional)
        Nested list of scenarios, with elements ordered as: year (YYYY),
        origin ISO3 code, destination ISO3 code, adjustment type (e.g.,
        "increase", "decrease"), and adjustment percent.

    Returns
    -------
    probability_of_establishment : float
        The probability of a pest to establish in the origin location

    See Also
    probability_of_entry : Calculates the probability of entry
    probability_of_introduction : Calculates the probability of introduction
        from the probability_of_establishment and probability_of_entry

    """

    establishment_probabilities = np.zeros_like(trade, dtype=float)
    entry_probabilities = np.zeros_like(trade, dtype=float)
    introduction_probabilities = np.zeros_like(trade, dtype=float)

    introduction_country = np.zeros_like(trade, dtype=float)
    locations["Probability of introduction"] = np.zeros(len(locations))
    origin_destination = pd.DataFrame(columns=["Origin", "Destination"])

    for k in range(len(locations_list)):
        # get position index of location k with known host presence
        # in data frame with all locations for selecting attributes
        # and populating output matrices
        loc_pair = locations_list[k]
        j = locations.index[locations["ISO3"] == loc_pair[1]][0]
        destination = locations.iloc[j, :]

        # check that Phytosanitary capacity data is available if not set
        # the value to 0 to remove this aspect of the equation
        if "Phytosanitary Capacity" in destination:
            rho_j = destination["Phytosanitary Capacity"]
        else:
            rho_j = 0

        # get position index of location l with known host presence
        # in data frame with all locations for selecting attributes
        # and populating output matrices
        i = locations.index[locations["ISO3"] == loc_pair[0]][0]
        origin = locations.iloc[i, :]
        # check that Phytosanitary capacity data is available if not
        # set value to 0 to remove this aspect of the equation
        if "Phytosanitary Capacity" in origin:
            rho_i = origin["Phytosanitary Capacity"]
        else:
            rho_i = 0

        T_ijct = trade[j, i]

        # If trade scenarios exist, check if origin-destination
        # pair has a scenario for this time step.
        # If so, adjust T_ijct according to scenario.
        if scenario_list:
            if len(time_step) == 6:
                time_step_year = int(time_step[:4])
            elif len(time_step) == 4:
                time_step_year = int(time_step)
            scenario = [
                item
                for item in scenario_list
                if item[0] == time_step_year
                and item[1] == origin["ISO3"]
                and item[2] == destination["ISO3"]
            ]
            if len(scenario) == 1:
                print(f"\tAdjusting trade for {origin['ISO3']}-{destination['ISO3']}")
                print(f"\t\tfrom: {T_ijct}")
                T_ijct = adjust_trade_scenario(T_ijct=T_ijct, scenario=scenario)
                print(f"\t\tto: {T_ijct}")

        d_ij = distances[j, i]

        # check if time steps are annual (YYYY) or monthly (YYYYMM)
        # if monthly, parse dates to determine if species is in the
        # correct life cycle to be transported (set value to 1),
        # based on the geographic location of the origin
        # node (i.e., Northern or Southern Hemisphere)
        if len(time_step) > 4:
            if origin["LAT"] >= 0 and time_step[-2:] not in season_dict["NH_season"]:
                chi_it = 0
            elif origin["LAT"] < 0 and time_step[-2:] not in season_dict["SH_season"]:
                chi_it = 0
            else:
                chi_it = 1
        else:
            chi_it = 1

        h_jt = 1 - destination["Host Percent Area"]

        # check if species is present in origin node
        # and sufficient time has passed to faciliate transmission
        if (origin["Infective"] is not None) and (
            int(time_step) >= int(origin["Infective"])
        ):
            zeta_it = 1
            delta_kappa_ijt = 1 - climate_similarities[j, i]

            if T_ijct == 0:
                probability_of_entry_ijct = 0
            else:
                probability_of_entry_ijct = probability_of_entry(
                    rho_i,
                    rho_j,
                    zeta_it,
                    lamda_c,
                    T_ijct,
                    min_Tc,
                    max_Tc,
                    mu,
                    d_ij,
                    chi_it,
                )
            probability_of_establishment_ijt = probability_of_establishment(
                alpha,
                beta,
                delta_kappa_ijt,
                sigma_kappa,
                h_jt,
                sigma_h,
                phi,
                w_phi,
            )
        else:
            zeta_it = 0
            probability_of_entry_ijct = 0.0
            probability_of_establishment_ijt = 0.0

        probability_of_introduction_ijtc = probability_of_introduction(
            probability_of_entry_ijct, probability_of_establishment_ijt
        )
        entry_probabilities[j, i] = probability_of_entry_ijct
        establishment_probabilities[j, i] = probability_of_establishment_ijt
        introduction_probabilities[j, i] = probability_of_introduction_ijtc

        # decide if an introduction happens
        if len(time_step) == 4:
            introduced = np.random.binomial(12, probability_of_introduction_ijtc)
        else:
            introduced = np.random.binomial(1, probability_of_introduction_ijtc)
        if bool(introduced):
            print("\t\t", origin["NAME"], "-->", destination["NAME"])
            introduction_country[j, i] = bool(introduced)
            locations.iloc[j, locations.columns.get_loc("Presence")] = bool(introduced)

            # if no previous introductions, set infective column to current time
            # step plus period to infectivity; currently assumes period to infectivity
            # is given in number of years
            if transmission_lag_type is None:
                time_infect = 0
                if locations.iloc[j, locations.columns.get_loc("Infective")] is None:
                    locations.iloc[j, locations.columns.get_loc("Infective")] = str(
                        int(time_step[:4]) + time_infect
                    ) + str(time_step[4:])
                    print(
                        f'\t\t\t{destination["NAME"]} infective: ',
                        locations.iloc[j, locations.columns.get_loc("Infective")],
                    )
            # Static lag is a tranmission lag of a set number of time units
            if transmission_lag_type == "static":
                if locations.iloc[j, locations.columns.get_loc("Infective")] is None:
                    locations.iloc[j, locations.columns.get_loc("Infective")] = str(
                        int(time_step[:4]) + time_infect
                    ) + str(time_step[4:])
                    print(
                        f'\t\t\t{destination["NAME"]} infective: ',
                        locations.iloc[j, locations.columns.get_loc("Infective")],
                    )
            # Stochastic lag draws from a gamma distribution to determine
            # the number of time units until infectivity for each introduction
            if transmission_lag_type == "stochastic":
                time_infect = int(
                    round(np.random.gamma(gamma_shape, gamma_scale, 1)[0])
                )
                if locations.iloc[j, locations.columns.get_loc("Infective")] is None:
                    print("\t\t\tfirst intro...")
                    print("\t\t\ttime to infectious: ", time_infect)
                    locations.iloc[j, locations.columns.get_loc("Infective")] = str(
                        int(time_step[:4]) + time_infect
                    ) + str(time_step[4:])
                    print(
                        f'\t\t\t\t{destination["NAME"]} infective: ',
                        locations.iloc[j, locations.columns.get_loc("Infective")],
                    )
                else:
                    print("\t\t\treintroduction....")
                    current = int(
                        locations.iloc[j, locations.columns.get_loc("Infective")]
                    )
                    new = str(int(time_step[:4]) + time_infect) + str(time_step[4:])
                    print("\t\t\tlatest time to infectious: ", time_infect)
                    print(f"\t\t\t\torig: {current} \t new: {new}")
                    if int(new) < int(current):
                        print("\t\t\t\trevising to: ", new)
                        locations.iloc[j, locations.columns.get_loc("Infective")] = str(
                            new
                        )
                    else:
                        print("\t\t\t\tkeeping: ", current)

            if origin_destination.empty:
                origin_destination = pd.DataFrame(
                    [[origin["NAME"], destination["NAME"]]],
                    columns=["Origin", "Destination"],
                )
            else:
                origin_destination = origin_destination.append(
                    pd.DataFrame(
                        [[origin["NAME"], destination["NAME"]]],
                        columns=["Origin", "Destination"],
                    ),
                    ignore_index=True,
                )
        else:
            introduction_country[j, i] = bool(introduced)

    # calculate combined probability of introduction for a destination
    # in a given time step
    for r in range(0, introduction_probabilities.shape[0]):
        dst = introduction_probabilities[r, :]
        combined_probability_no_introduction = np.prod(list(map(lambda x: 1 - x, dst)))
        locations.iloc[r, locations.columns.get_loc("Probability of introduction")] = (
            1 - combined_probability_no_introduction
        )

    return (
        entry_probabilities,
        establishment_probabilities,
        introduction_probabilities,
        introduction_country,
        locations,
        origin_destination,
    )


def pandemic_multiple_time_steps(
    trades,
    distances,
    climate_similarities,
    locations,
    alpha,
    beta,
    mu,
    lamda_c,
    phi,
    sigma_h,
    sigma_kappa,
    w_phi,
    start_year,
    date_list,
    season_dict,
    transmission_lag_type,
    time_infect,
    gamma_shape,
    gamma_scale,
    scenario_list=None,
):

    """
    Returns the probability of establishment, probability of entry, and
    probability of introduction as n x n matrices betweem every origin (i)
    and destination (j) and updates species presence and the combined
    probability of presence for each origin (i) given climate similarity
    between (i and j), host area in (j), degree of polyphagy of the
    pest species, trade volumes, distance, and phytosanitary capacity.

    Parameters
    ----------
    locations : data_frame
        data frame of nodes with species presence, phytosanitry capacity,
        % of total area for each koppen climate class
    trades : numpy.array
        list (c) of n x n x t matrices where c is the # of commoditites,
        n is the number of locations, and t is # of time steps
    distances : numpy.array
        n x n matrix of distances from one location to another where n is
        number of locations.
    climate_similarities : data_frame
        n x n matrix of climate similarity calculations between locations
        where n is the number of locations
    alpha : float
        A parameter that allows the equation to be adapated to various discrete
        time steps
    beta : float
        A parameter that allows the equation to be adapted to various discrete
        time steps
    mu : float
        The mortality rate of the pest or pathogen during transport
    lamda_c : float
        The commodity importance [0,1] of commodity (c) in transporting the
        pest or pathogen
    phi : int
        The degree of polyphagy of the pest of interest described as the number
        of host families
    sigma_kappa : float
        The climate dissimilarity normalizing constant
    sigma_h : float
        The host normalizing constant
    w_phi : int
        The degree of polyphagy normalizing constant
    start_year : int
        The year in which to start the simulation
    date_list : list
        List of unique time step values (YYYY or YYYYMM)
    season_dict : dict
        Dictionary of months (i.e., MM) when a pest can be transported in
        a commodity, separated by hemisphere (i.e.,
        {NH_season: [05, 06', SH_season: [11, 12]})
    transmission_lag_type : str
        Type of transmission lag used in the simulation (i.e., None,
        static, or stochastic)
    time_infect : int
        Time until a node is infectious, set for static transmission lag
    gamma_shape : float
        Shape parameter for gamma distribution used in stochastic transmission
    gamma_scale: float
        Scale parameter for gamma distribution used in stochastic transmission
    scenario_list : list (optional)
        Nested list of scenarios, with elements ordered as: year (YYYY),
        origin ISO3 code, destination ISO3 code, adjustment type (e.g.,
        "increase", "decrease"), and adjustment percent.

    Returns
    -------
    probability_of_establishment : float
        The probability of a pest to establish in the origin location

    See Also
    probability_of_entry : Calculates the probability of entry
    probability_of_introduction : Calculates the probability of introduction
        from the probability_of_establishment and probability_of_entry

    """

    entry_probabilities = np.zeros_like(trades, dtype=float)
    establishment_probabilities = np.zeros_like(trades, dtype=float)
    introduction_probabilities = np.zeros_like(trades, dtype=float)

    introduction_countries = np.zeros_like(trades, dtype=float)
    locations["Probability of introduction"] = np.zeros(shape=len(locations))
    origin_destination = pd.DataFrame(columns=["Origin", "Destination", "Year"])

    # Get minimum and maximum trade values for scaling
    min_Tc = np.min(trades)
    max_Tc = np.nanmax(trades)

    for t in range(trades.shape[0]):
        ts = date_list[t]
        print("TIME STEP: ", ts)

        trade = trades[t]

        if f"Host Percent Area T{t}" in locations.columns:
            locations["Host Percent Area"] = locations[f"Host Percent Area T{t}"]
        else:
            locations["Host Percent Area"] = locations["Host Percent Area"]

        locations[f"Presence {ts}"] = locations["Presence"]
        locations[f"Probability of introduction {ts}"] = locations[
            "Probability of introduction"
        ]

        if f"Phytosanitary Capacity {ts[:4]}" in locations.columns:
            locations["Phytosanitary Capacity"] = locations[
                f"Phytosanitary Capacity {ts[:4]}"
            ]
        else:
            locations["Phytosanitary Capacity"] = locations["Phytosanitary Capacity"]

        # filter locations to those where host percent area is greater
        # than 0 and therefore has potential for pest spread
        locations_list = location_pairs_with_host(locations)

        ts_out = pandemic_single_time_step(
            trade=trade,
            distances=distances,
            locations=locations,
            locations_list=locations_list,
            climate_similarities=climate_similarities,
            alpha=alpha,
            beta=beta,
            mu=mu,
            lamda_c=lamda_c,
            phi=phi,
            sigma_h=sigma_h,
            sigma_kappa=sigma_kappa,
            w_phi=w_phi,
            min_Tc=min_Tc,
            max_Tc=max_Tc,
            time_step=ts,
            season_dict=season_dict,
            transmission_lag_type=transmission_lag_type,
            time_infect=time_infect,
            gamma_shape=gamma_shape,
            gamma_scale=gamma_scale,
            scenario_list=scenario_list,
        )

        establishment_probabilities[t] = ts_out[1]
        entry_probabilities[t] = ts_out[0]
        introduction_probabilities[t] = ts_out[2]
        introduction_countries[t] = ts_out[3]
        locations = ts_out[4]
        origin_destination_ts = ts_out[5]
        origin_destination_ts["TS"] = ts
        if origin_destination.empty:
            origin_destination = origin_destination_ts
        else:
            origin_destination = origin_destination.append(
                origin_destination_ts, ignore_index=True
            )
        locations["Presence " + str(ts)] = locations["Presence"]
        locations["Probability of introduction " + str(ts)] = locations[
            "Probability of introduction"
        ]

    return (
        locations,
        entry_probabilities,
        establishment_probabilities,
        introduction_probabilities,
        origin_destination,
        introduction_countries,
    )<|MERGE_RESOLUTION|>--- conflicted
+++ resolved
@@ -1,4 +1,3 @@
-<<<<<<< HEAD
 # PoPS Global - Network model of global pest introductions and spread over time.
 # Copyright (C) 2019-2021 by the authors.
 
@@ -6,27 +5,14 @@
 # the terms of the GNU General Public License as published by the Free Software
 # Foundation; either version 2 of the License, or (at your option) any later
 # version.
-=======
-"""
-PoPS Global
-
-Module containing all calcualtions for the PoPS Global model
->>>>>>> dc9e701e
 
 # This program is distributed in the hope that it will be useful, but WITHOUT
 # ANY WARRANTY; without even the implied warranty of MERCHANTABILITY or
 # FITNESS FOR A PARTICULAR PURPOSE. See the GNU General Public License for more
 # details.
 
-<<<<<<< HEAD
 # You should have received a copy of the GNU General Public License along with
 # this program; if not, see https://www.gnu.org/licenses/gpl-2.0.html
-=======
-Authors: Chris Jones (cmjone25 ncsu edu)
-         Chelsey Walden-Schreiner (cawalden ncsu edu)
-         Kellyn Montgomery
-         Ariel Saffer
->>>>>>> dc9e701e
 
 """Module containing functions to run the PoPS Global simulation."""
 
