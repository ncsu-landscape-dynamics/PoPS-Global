# import sys
# import os
# import itertools
import numpy as np
# from dotenv import load_dotenv
import multiprocessing
import subprocess

<<<<<<< HEAD
sys.path.append("C:/Users/cawalden/Documents/GitHub/Pandemic_Model")
=======
>>>>>>> 3d5ff235
from pandemic.create_config_params import create_config_args


def create_params(
    model_script_path,
    config_file_path,
    sim_name,
    add_descript,
    iteration_start,
    iteration_end
):
    """
    Creates list of parameter values for running the model
    which name the outputs based on the simulation name
    iteration of that run

    Parameters
    -----------
    sim_name : str
        Name of the simulation run (e.g., 'time_lag')
    add_descript : str
        Additional description describing focus of model run
        or parameter value with suffix of commodity code or
        range of commodity codes (e.g., 3yrs_6801, 3yrs_6801-6804)
    iteration_start : int
        Integer denoting the starting stochastic run number (e.g., 1)
    iteration_end : int
        Integer denoting the last stochastic run number (e.g., 10).

    """

    model_script_path = np.repeat(
        model_script_path, ((iteration_end + 1) - iteration_start)
    )
    config_file_path = np.repeat(
        config_file_path, ((iteration_end + 1) - iteration_start)
    )
    sim_name = np.repeat(sim_name, ((iteration_end + 1) - iteration_start))
    add_descript = np.repeat(
        add_descript,
        ((iteration_end + 1) - iteration_start)
    )
    run_num = range(iteration_start, iteration_end + 1, 1)
    param_list = list(zip(
        model_script_path, config_file_path, sim_name, add_descript, run_num)
    )
    return param_list


def execute_model_runs(
    model_script_path,
    config_file_path,
    sim_name,
    add_descript,
    run_num
):

    """
    Executes a run of the model based on the model script
    location and configuration file location

    Parameters
    -----------
    sim_name : str
        Name of the simulation run (e.g., 'time_lag')
    add_descript : str
        Additional description describing focus of model run
        or parameter value (e.g., 3yrs)
    run_num : int
        Stochastic iteration of model run (e.g., 0)
    """
    print(f"Simulation: {sim_name}\t{add_descript}\trun: {run_num}")

    subprocess.call(
        [
            "python",
            str(model_script_path),
            str(config_file_path),
            str(sim_name),
            str(add_descript),
            str(run_num),
        ],
        shell=True,
    )
    return model_script_path, config_file_path, sim_name, add_descript, run_num


if __name__ == '__main__':
    input_dir = "H:/Shared drives/Pandemic Data/slf_model/inputs/noTWN/"
    out_dir = "H:/Shared drives/SLF Paper Outputs/outputs/"

    # First Search
<<<<<<< HEAD
    # alphas = [round(a, 2) for a in list(np.arange(0.10, 0.36, 0.05))]
    # lamdas = [round(l, 2) for l in list(np.arange(1.0, 4.1, 0.05))]

    # param_list = [alphas, lamdas]
    # param_sets = list(itertools.product(*param_list))

=======
    # alphas = [round(a, 2) for a in list(np.arange(0.10, 0.26, 0.05))]
    # lamdas = [round(l, 2) for l in list(np.arange(1.0, 4.1, 0.05))]

    # Second Search
    # alphas = [round(a, 2) for a in list(np.arange(0.20, 0.27, 0.02))]
    # lamdas = [round(l, 2) for l in list(np.arange(3.6, 3.9, 0.04))]

    # param_list = [alphas, lamdas]
    # param_sets = list(itertools.product(*param_list))

    # Specific values
    # param_sets = [
    #     (0.2, 3.64),  # top maximize temporal accuracy
    #     (0.25, 3.7),  # second maximize temporal accuracy
    #     (0.2, 1.4),   # lowest # countries MSE
    #     (0.1, 3.9),   # second lowest # countries MSE
    #     (0.25, 2.0),  # mix of both; third lowest MSE but still relatively high
    # ]

>>>>>>> 3d5ff235
    param_sets = [
        (0.35, 3.25),
        (0.2, 3.9),
        (0.35, 1.9),
        (0.2, 2.2),
        (0.2, 3.85),
    ]

    for i in range(0, len(param_sets)):
        alpha = param_sets[i][0]
        transmission_lag_type = "stochastic"
        gamma_shape = 4
        gamma_scale = 1
        lamda_c_list = [param_sets[i][1]]

        threshold_val = 16
        scaled_min = 0.3
        scaled_max = 0.8

        config_out_path = (
            rf"H:/Shared drives/Pandemic Data/slf_model/"
            rf"inputs/config_files/slf_inflationAdjusted"
            rf"_noTWN_wChinaVietnam"
            rf"_alpha{alpha}_lamda{lamda_c_list[0]}"
            rf"_6801-6804/config.json"
        )

        param_vals, config_file_path = create_config_args(
            config_out_path=config_out_path,
            commodity_path=input_dir + "/comtrade/monthly_agg/6801-6804",
            native_countries_list=["China", "Viet Nam"],
            alpha=alpha,
            mu=0,
            lamda_c_list=lamda_c_list,
            phi=1,
            w_phi=1,
            start_year=2006,
            stop_year=None,
            save_entry=False,
            save_estab=False,
            save_intro=False,
            save_country_intros=False,
            commodity_forecast_path=(
                input_dir + "/comtrade/trade_forecast/monthly_agg/6801-6804"
            ),
            season_dict={
                "NH_season": ["09", "10", "11", "12", "01", "02", "03", "04"],
                "SH_season": ["04", "05", "06", "07", "08", "09", "10"],
            },
            transmission_lag_type=transmission_lag_type,
            time_to_infectivity=None,
            gamma_shape=gamma_shape,
            gamma_scale=gamma_scale,
            random_seed=None,
            cols_to_drop=None,
        )

        param_list = create_params(
            model_script_path=(
                "pandemic/model.py"
            ),
            config_file_path=config_file_path,
            sim_name=(
<<<<<<< HEAD
                    rf"slf_inflationAdjusted_gridSearch_noTWN_wChinaVietnam_top"
                ),
=======
                "slf_inflationAdjusted_gridSearch_top"
            ),
>>>>>>> 3d5ff235
            add_descript=(
                rf"alpha{param_vals['alpha']}_"
                rf"lamda{param_vals['lamda_c_list'][0]}"
            ),
            iteration_start=0,
            iteration_end=999
        )

        p = multiprocessing.Pool(60)
        results = p.starmap(execute_model_runs, param_list)
        p.close()<|MERGE_RESOLUTION|>--- conflicted
+++ resolved
@@ -6,10 +6,6 @@
 import multiprocessing
 import subprocess
 
-<<<<<<< HEAD
-sys.path.append("C:/Users/cawalden/Documents/GitHub/Pandemic_Model")
-=======
->>>>>>> 3d5ff235
 from pandemic.create_config_params import create_config_args
 
 
@@ -102,34 +98,12 @@
     out_dir = "H:/Shared drives/SLF Paper Outputs/outputs/"
 
     # First Search
-<<<<<<< HEAD
     # alphas = [round(a, 2) for a in list(np.arange(0.10, 0.36, 0.05))]
     # lamdas = [round(l, 2) for l in list(np.arange(1.0, 4.1, 0.05))]
 
     # param_list = [alphas, lamdas]
     # param_sets = list(itertools.product(*param_list))
 
-=======
-    # alphas = [round(a, 2) for a in list(np.arange(0.10, 0.26, 0.05))]
-    # lamdas = [round(l, 2) for l in list(np.arange(1.0, 4.1, 0.05))]
-
-    # Second Search
-    # alphas = [round(a, 2) for a in list(np.arange(0.20, 0.27, 0.02))]
-    # lamdas = [round(l, 2) for l in list(np.arange(3.6, 3.9, 0.04))]
-
-    # param_list = [alphas, lamdas]
-    # param_sets = list(itertools.product(*param_list))
-
-    # Specific values
-    # param_sets = [
-    #     (0.2, 3.64),  # top maximize temporal accuracy
-    #     (0.25, 3.7),  # second maximize temporal accuracy
-    #     (0.2, 1.4),   # lowest # countries MSE
-    #     (0.1, 3.9),   # second lowest # countries MSE
-    #     (0.25, 2.0),  # mix of both; third lowest MSE but still relatively high
-    # ]
-
->>>>>>> 3d5ff235
     param_sets = [
         (0.35, 3.25),
         (0.2, 3.9),
@@ -193,13 +167,8 @@
             ),
             config_file_path=config_file_path,
             sim_name=(
-<<<<<<< HEAD
                     rf"slf_inflationAdjusted_gridSearch_noTWN_wChinaVietnam_top"
                 ),
-=======
-                "slf_inflationAdjusted_gridSearch_top"
-            ),
->>>>>>> 3d5ff235
             add_descript=(
                 rf"alpha{param_vals['alpha']}_"
                 rf"lamda{param_vals['lamda_c_list'][0]}"
