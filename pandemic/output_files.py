<<<<<<< HEAD
# PoPS Global - Network model of global pest introductions and spread over time.
# Copyright (C) 2019-2021 by the authors.

# This program is free software; you can redistribute it and/or modify it under
# the terms of the GNU General Public License as published by the Free Software
# Foundation; either version 2 of the License, or (at your option) any later
# version.

# This program is distributed in the hope that it will be useful, but WITHOUT
# ANY WARRANTY; without even the implied warranty of MERCHANTABILITY or
# FITNESS FOR A PARTICULAR PURPOSE. See the GNU General Public License for more
# details.

# You should have received a copy of the GNU General Public License along with
# this program; if not, see https://www.gnu.org/licenses/gpl-2.0.html

"""Contains functions for saving outputs from the PoPS Global simulation.
=======
"""
PoPS Global

Module containing all functions for saving, formatting, and aggregating
outputs for the PoPS Global model.

Copyright (C) 2019-2021 by the authors.

Authors: Chris Jones (cmjone25 ncsu edu)
         Chelsey Walden-Schreiner (cawalden ncsu edu)


The code contained herein is licensed under the GNU General Public
License. You may obtain a copy of the GNU General Public License
Version 3 or later at the following locations:

http://www.opensource.org/licenses/gpl-license.html
http://www.gnu.org/copyleft/gpl.html
>>>>>>> dc9e701e
"""

import os
import numpy as np
import pandas as pd
import json


def create_model_dirs(
    outpath,
    output_dict,
    write_entry_probs=False,
    write_estab_probs=False,
    write_intro_probs=False,
    write_country_intros=False,
):
    """
    Creates directory and folders for model output files.

    Parameters
    ----------
    outpath : String
        Absolute path of directory where model output are saved
    output_dict : Dictionary
        Key-value pairs identifying the object name and folder name
        of model output components.
    write_entry_probs : bool
        Indicates whether to save n x n matrices for each time
        step where n is the number of nodes, and values
        represent the origin-destination probability of
        entry. Default is False.
    write_estab_probs : bool
        Indicates whether to save n x n matrices for each time
        step where n is the number of nodes, and values
        represent the origin-destination probability of
        establishment. Default is False.
    write_intro_probs : bool
        Indicates whether to save n x n matrices for each time
        step where n is the number of nodes, and values
        represent the origin-destination probability of
        introduction. Default is False.

    Returns
    -------
    none

    """

    os.makedirs(outpath, exist_ok=True)

    if write_entry_probs is False:
        del output_dict["prob_entry"]
    if write_estab_probs is False:
        del output_dict["prob_est"]
    if write_intro_probs is False:
        del output_dict["prob_intro"]
    if write_country_intros is False:
        del output_dict["country_introduction"]

    for key in output_dict.keys():
        os.makedirs(outpath + key, exist_ok=True)


def save_model_output(
    model_output_object,
    example_trade_matrix,
    outpath,
    date_list,
    write_entry_probs=False,
    write_estab_probs=False,
    write_intro_probs=False,
    write_country_intros=False,
    columns_to_drop=None,
):
    """
    Saves model output, including probabilities for entry, establishment,
    and introduction. Full forecast dataframe, origin-destination pairs,
    and list of time steps formatted as YYYYMM.

    Parameters
    ----------
    model_output_object : numpy array
        List of 6 n x n arrays created by running pandemic model, ordered as
        1) full forecast dataframe; 2) probability of entry;
        3) probability of establishment; 4) probability of introduction;
        5) origin - destination pairs; and 6) list of nodes where pest is
        predicted to be introduced
    example_trade_matrix : numpy array
        Array of trade data from one time step as example to format
        output dataframe columns and indices
    outpath : str
        String specifying absolute path of output directory
    date_list : list
        List of unique time step values (YYYY or YYYYMM)
    write_entry_probs : bool
        Indicates whether to save n x n matrices for each time
        step where n is the number of nodes, and values
        represent the origin-destination probability of
        entry. Default is False.
    write_estab_probs : bool
        Indicates whether to save n x n matrices for each time
        step where n is the number of nodes, and values
        represent the origin-destination probability of
        establishment. Default is False.
    write_intro_probs : bool
        Indicates whether to save n x n matrices for each time
        step where n is the number of nodes, and values
        represent the origin-destination probability of
        introduction. Default is False.
    columns_to_drop : list
        Optional list of columns used or created by the model that are to drop
        from the final output (e.g., Koppen climate classifications)

    Returns
    -------
    model_output_df : geodataframe
        Geodataframe of model outputs

    """

    model_output_gdf = model_output_object[0]
    prob_entry = model_output_object[1]
    prob_est = model_output_object[2]
    prob_intro = model_output_object[3]
    origin_dst = model_output_object[4]
    country_intro = model_output_object[5]

    # saving main model output with overall introduction
    # probabilities for each time step
    if columns_to_drop is not None:
        model_output_gdf = model_output_gdf.drop(columns_to_drop, axis=1)
    else:
        model_output_gdf = model_output_gdf.drop(
            columns=["Probability of introduction", "Presence"]
        )
    # out_pdf = pd.DataFrame(model_output_gdf.drop(columns="geometry", axis=1))
    # out_pdf.to_csv(outpath + "/pandemic_output.csv")

    origin_dst.to_csv(outpath + "/origin_destination.csv")

    # saving origin-destination pairs resulting in introduction
    # for each time step; saving intermediate probabilities
    # of entry, establishment, and introduction for each
    # origin-destination pair
    for i in range(0, len(date_list)):
        ts = date_list[i]

        if write_country_intros is True:
            country_int_pd = pd.DataFrame(country_intro[i])
            country_int_pd.columns = example_trade_matrix.columns
            country_int_pd.index = example_trade_matrix.index
            country_int_pd.to_csv(
                outpath + f"/country_introduction/country_introduction_{str(ts)}.csv",
                float_format="%.4f",
                na_rep="NAN!",
            )

        if write_entry_probs is True:
            pro_entry_pd = pd.DataFrame(prob_entry[i])
            pro_entry_pd.columns = example_trade_matrix.columns
            pro_entry_pd.index = example_trade_matrix.index
            pro_entry_pd.to_csv(
                outpath + f"/prob_entry/probability_of_entry_{str(ts)}.csv",
                float_format="%.4f",
                na_rep="NAN!",
            )

        if write_estab_probs is True:
            pro_est_pd = pd.DataFrame(prob_est[i])
            pro_est_pd.columns = example_trade_matrix.columns
            pro_est_pd.index = example_trade_matrix.index
            pro_est_pd.to_csv(
                outpath + f"/prob_est/probability_of_establishment_{str(ts)}.csv",
                float_format="%.4f",
                na_rep="NAN!",
            )

        if write_intro_probs is True:
            pro_intro_pd = pd.DataFrame(prob_intro[i])
            pro_intro_pd.columns = example_trade_matrix.columns
            pro_intro_pd.index = example_trade_matrix.index
            pro_intro_pd.to_csv(
                outpath + f"/prob_intro/probability_of_introduction_{str(ts)}.csv",
                float_format="%.4f",
                na_rep="NAN!",
            )

    return model_output_gdf


def agg_prob(row, column_list):
    """
    Calculates the probability of introduction for a year
    based on the non-zero monthly probabilities of
    introduction.

    Parameters
    -----------
    row
        Row of a data frame to use for calculations

    column_list : list
        List of columns containing the probabilities
        to aggregate

    Returns
    --------
    final_prob : float
        Probablity of introduction for a given year
        based on the monthly probabilities of
        introduction

    """

    non_zero = []
    for i in range(0, len(column_list)):
        if row[column_list[i]] > 0.0:
            non_zero.append(row[column_list[i]])
    prod_out = np.prod(list(map(lambda x: 1 - x, non_zero)))
    final_prob = 1 - prod_out

    return final_prob


def get_feature_cols(geojson_obj, feature_chars):
    """
    Get list of columns that start with the identified
    characters of interest

    Parameters
    ----------
    geojson_obj : geodataframe
        A geodataframe object containing the original
        model output columns and format

    feature_chars : str
        String of characters identifying the column
        prefix of interest

    Returns
    -------
    feature_cols : list
        List of all columns starting with the identified
        string

    feature_cols_monthly
        List of all monthly time step columns starting with
        the identified string

    feature_cols_annual
        List of all annual time step columns starting with
        the identified string

    """

    feature_cols = [c for c in geojson_obj.columns if c.startswith(feature_chars)]
    feature_cols_monthly = [c for c in feature_cols if len(c.split(" ")[-1]) > 5]
    feature_cols_annual = [c for c in feature_cols if c not in feature_cols_monthly]

    return feature_cols, feature_cols_monthly, feature_cols_annual


def create_feature_dict(geojson_obj, column_list, chars_to_strip):
    """
    Create a dictionary of year and value pairs based on
    multiple columns with the same prefix

    Parameters
    ----------
    geojson_obj : geodataframe
        A geodataframe containing the original
        model output columns and format

    column_list : list
        List of columns to use

    chars_to_strip: str
        Characters to remove from the dictionary key


    Returns
    --------
    d : iterable object
        Dictionary of year and value pairs

    """
    d = geojson_obj[column_list].to_dict("index")
    for key in d.keys():
        d[key] = {k.strip(chars_to_strip): v for k, v in d[key].items()}

    return d


def add_dict_to_geojson(geojson_obj, new_col_name, dictionary_obj):
    """
    Add dictionary of year and value pairs as a new feature
    to a geojson

    Parameters
    ----------
    geojson_obj : geodataframe
        A geodataframe containing the original
        model output columns and format

    new_col_name : str
        Name of new column to be added to the
        geodataframe

    dictionary_obj
        Dictionary of year and value pairs to
        add as new column to the geodataframe

    Returns
    -------
        geojson_obj : geodataframe
            Geodataframe with new column added

    """

    geojson_obj[new_col_name] = geojson_obj.index.map(dictionary_obj)

    return geojson_obj


def aggregate_monthly_output_to_annual(formatted_geojson, outpath):
    """
    Aggregate monthly time step predictions from the model to annual
    predictions of presence and probability of introduction

    Parameters
    ----------
    formatted_geojson : geodataframe
        Geodataframe containing original model output as well as
        additional columns with year: value dictionaries.

    outpath : str
        Directory path to save output (geojson and csv)

    Returns
    -------
    none

    """
    prob_intro_cols = [
        c
        for c in formatted_geojson.columns
        if c.startswith("Probability of introduction")
    ]
    annual_ts_list = sorted(set([y.split(" ")[-1][:4] for y in prob_intro_cols]))
    for year in annual_ts_list:
        prob_cols = [c for c in prob_intro_cols if str(year) in c]
        formatted_geojson[f"Agg Prob Intro {year}"] = formatted_geojson.apply(
            lambda row: agg_prob(row=row, column_list=prob_cols), axis=1
        )
        formatted_geojson[f"Presence {year}"] = formatted_geojson[f"Presence {year}12"]

    out_csv = pd.DataFrame(formatted_geojson)
    out_csv.drop(["geometry"], axis=1, inplace=True)
    out_csv.to_csv(
        outpath + "/pandemic_output_aggregated.csv", float_format="%.2f", na_rep="NAN!"
    )


def write_annual_output(formatted_geojson, outpath):
    """
    When the model is run with an annual timestep, export the annual
    predictions of presence and probability of introduction
    Parameters
    ----------
    formatted_geojson : geodataframe
        Geodataframe containing original pandemic output as well as
        additional columns with year: value dictionaries.
    outpath : str
        Directory path to save output (geojson and csv)
    Returns
    -------
    none
    """
    prob_intro_cols = [
        c
        for c in formatted_geojson.columns
        if c.startswith("Probability of introduction")
    ]
    annual_ts_list = sorted(set([y.split(" ")[-1][:4] for y in prob_intro_cols]))
    for year in annual_ts_list:
        formatted_geojson[f"Agg Prob Intro {year}"] = formatted_geojson[
            f"Probability of introduction {year}"
        ]

    out_csv = pd.DataFrame(formatted_geojson)
    out_csv.drop(["geometry"], axis=1, inplace=True)
    out_csv.to_csv(
        outpath + "/pandemic_output_aggregated.csv", float_format="%.2f", na_rep="NAN!"
    )


def write_model_metadata(
    main_model_output,
    alpha,
    beta,
    mu,
    lamda_c_list,
    phi,
    w_phi,
    sigma_h,
    sigma_kappa,
    start_year,
    end_sim_year,
    transmission_lag_type,
    time_infect,
    time_infect_units,
    gamma_shape,
    gamma_scale,
    random_seed,
    native_countries_list,
    countries_path,
    commodities_available,
    commodity_forecast_path,
    phyto_weights,
    outpath,
    run_num,
    scenario_list=None,
):
    """
    Write model parameters and configuration to metadata file

    Parameters
    ----------
    numpy array
        List of 6 n x n arrays created by running pandemic model, ordered as
        1) full forecast dataframe; 2) probability of entry;
        3) probability of establishment; 4) probability of introduction;
        5) origin - destination pairs; and 6) list of nodes where pest is
        predicted to be introduced
    alpha : float
        A parameter that allows the equation to be adapated to various discrete
        time steps
    beta : float
        A parameter that allows the equation to be adapted to various discrete
        time steps
    mu : float
        The mortality rate of the pest or pathogen during transport
    lamda_c_list : list
        List of commodity importance values [0,1] for commodities (c)
        in transporting the pest or pathogen
    phi : int
        The degree of polyphagy of the pest of interest described as the number
        of host families
    w_phi: float
        The degree of polyphagy weight.
    sigma_kappa : float
        The climate dissimilarity normalizing constant
    sigma_h : float
        The host normalizing constant
    start_year : str
        The first year of the simulation
    end_sim_year : str
        The final year of the simulation
    transmission_lag_type : str
        Type of transmission lag used in the simulation (i.e., None,
        static, or stochastic)
    time_infect_units : str
        Units associated with the transmission lag value (i.e., years, months)
    time_infect : int
        Time until a node is infectious, set for static transmission lag
    gamma_shape : float
        Shape parameter for gamma distribution used in stochastic transmission
    gamma_scale: float
        Scale parameter for gamma distribution used in stochastic transmission.
    native_countries_list : list
        Countries with pest or pathogen present at first time step of simulation
    countries_path : str
        File path to countries geopackage used
    commodities_available :
        Commodity simulated
    commodity_forecast_path : str
        Path to forecasted trade data
    phyto_weights : list
        Phytosanitary capacity weights
    outpath : str
        Directory path to save json file
    run_num : int
        Stochastic run number

    Returns
    -------
    none

    """

    final_presence_col = sorted(
        [c for c in main_model_output.columns if c.startswith("Presence")]
    )[-1]
    meta = {}
    meta["PARAMETERS"] = []
    meta["PARAMETERS"].append(
        {
            "alpha": str(alpha),
            "beta": str(beta),
            "mu": str(mu),
            "lamda_c": str(lamda_c_list),
            "phi": str(phi),
            "w_phi": str(w_phi),
            "sigma_h": str(sigma_h),
            "sigma_kappa": str(sigma_kappa),
            "start_year": str(start_year),
            "end_sim_year": str(end_sim_year),
            "transmission_lag_type": str(transmission_lag_type),
            "infectivity_lag": time_infect,
            "transmission_lag_units": time_infect_units,
            "gamma_shape": gamma_shape,
            "gamma_scale": gamma_scale,
            "random_seed": str(random_seed),
        }
    )
    if (transmission_lag_type == "static") | (transmission_lag_type is None):
        meta["PARAMETERS"][0].update({"infectivity_lag": time_infect})
    if transmission_lag_type == "stochastic":
        meta["PARAMETERS"][0].update({"infectivity_lag": None})
    meta["NATIVE_COUNTRIES_T0"] = native_countries_list
    meta["COUNTRIES GPKG"] = countries_path
    meta["COMMODITY"] = commodities_available
    meta["FORECASTED"] = commodity_forecast_path
    meta["PHYTOSANITARY_CAPACITY_WEIGHTS"] = phyto_weights
    meta["TOTAL COUNTRIES INTRODUCTED"] = str(
        main_model_output[final_presence_col].value_counts()[1]
        - len(native_countries_list)
    )
    meta["TRADE SCENARIO"] = scenario_list

    with open(f"{outpath}/run_{run_num}_meta.json", "w") as file:
        json.dump(meta, file, indent=4)<|MERGE_RESOLUTION|>--- conflicted
+++ resolved
@@ -1,4 +1,3 @@
-<<<<<<< HEAD
 # PoPS Global - Network model of global pest introductions and spread over time.
 # Copyright (C) 2019-2021 by the authors.
 
@@ -16,26 +15,6 @@
 # this program; if not, see https://www.gnu.org/licenses/gpl-2.0.html
 
 """Contains functions for saving outputs from the PoPS Global simulation.
-=======
-"""
-PoPS Global
-
-Module containing all functions for saving, formatting, and aggregating
-outputs for the PoPS Global model.
-
-Copyright (C) 2019-2021 by the authors.
-
-Authors: Chris Jones (cmjone25 ncsu edu)
-         Chelsey Walden-Schreiner (cawalden ncsu edu)
-
-
-The code contained herein is licensed under the GNU General Public
-License. You may obtain a copy of the GNU General Public License
-Version 3 or later at the following locations:
-
-http://www.opensource.org/licenses/gpl-license.html
-http://www.gnu.org/copyleft/gpl.html
->>>>>>> dc9e701e
 """
 
 import os
