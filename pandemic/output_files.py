--- conflicted
+++ resolved
@@ -435,12 +435,8 @@
     phyto_weights,
     outpath,
     run_num,
-<<<<<<< HEAD
     scenario_list,
-=======
-    scenario_list=None,
     lamda_weights_path=None,
->>>>>>> a6fcbaf9
 ):
     """
     Write model parameters and configuration to metadata file
