--- conflicted
+++ resolved
@@ -604,15 +604,9 @@
         }
 
         if len(trades_list) > 1:
-<<<<<<< HEAD
             outpath = out_dir + f"/run_{run_num}/iter_{run_iter}/{code}/"
         else:
             outpath = out_dir + f"/run_{run_num}/iter_{run_iter}/"
-=======
-            outpath = out_dir + f"/run_{run_num}/iter{run_iter}/{code}/"
-        else:
-            outpath = out_dir + f"/run_{run_num}/iter{run_iter}/"
->>>>>>> 58645d64
 
         create_model_dirs(outpath=outpath, output_dict=arr_dict)
         print("saving model outputs: ", outpath)
