--- conflicted
+++ resolved
@@ -153,8 +153,6 @@
             delta_kappa_ij = climate_similarity(origin_climates, destination_climates)
 
             climate_similarities[j, i] = delta_kappa_ij
-<<<<<<< HEAD
-
     return climate_similarities
 
 
@@ -253,6 +251,4 @@
 
         climate_similarities[j] = delta_kappa_j
 
-=======
->>>>>>> 5e8aa92d
     return climate_similarities