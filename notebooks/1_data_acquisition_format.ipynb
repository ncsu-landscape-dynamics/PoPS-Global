--- conflicted
+++ resolved
@@ -3,7 +3,6 @@
   {
    "cell_type": "markdown",
    "source": [
-<<<<<<< HEAD
     "# Data Acquisition and Formatting\r\n",
     "\r\n",
     "This notebook provides the workflow for aquiring and formatting the data needed to run the PoPS Global Model. To run this notebook, the following are assumed:\r\n",
@@ -16,20 +15,6 @@
     "    - Binary host map raster\r\n",
     "    - File with the following environmental variables:\r\n",
     "        - DATA_PATH (file path to data folder that will contain original data, formatted model input data, and model output data)\r\n",
-=======
-    "# Data Acquisition and Formatting\n",
-    "\n",
-    "This notebook provides the workflow for aquiring and formatting the data needed to run the Pandemic Network Model. To run this notebook, the following are assumed:\n",
-    "- Data are saved in a project folder (e.g., Google Drive root Q:/Project Folder/)\n",
-    "- Cloned the Pandemic GitHub repository (git clone https://github.com/ncsu-landscape-dynamics/Pandemic_Model.git)\n",
-    "- Notebook was launched from the notebook folder of the cloned repo\n",
-    "- Already have the following data available or downloaded:\n",
-    "    - Koppen-Geiger Climate Classification raster (e.g., Beck_KG_V1_present_0p083.tif from http://koeppen-geiger.vu-wien.ac.at/data)\n",
-    "    - Phytosanitary capacity (data frame with country name and ISO3 code, estimate/index of phytosanitary capacity)\n",
-    "    - Binary host map raster\n",
-    "    - File with the following environmental variables:\n",
-    "        - DATA_PATH (file path to data folder that will contain original data, formatted model input data, and model output data)\n",
->>>>>>> dc9e701e
     "        - COMTRADE_AUTH_KEY (API key to query and download data from the UN Comtrade Database)"
    ],
    "metadata": {}
@@ -45,7 +30,6 @@
    "cell_type": "code",
    "execution_count": null,
    "source": [
-<<<<<<< HEAD
     "import sys\r\n",
     "import os\r\n",
     "import subprocess\r\n",
@@ -65,40 +49,11 @@
    ],
    "outputs": [],
    "metadata": {}
-=======
-    "import sys\n",
-    "import os\n",
-    "import subprocess\n",
-    "import math\n",
-    "import glob\n",
-    "import json\n",
-    "import requests\n",
-    "import numpy as np\n",
-    "import pandas as pd\n",
-    "import geopandas as gpd\n",
-    "import rasterio\n",
-    "from rasterio.enums import Resampling\n",
-    "from rasterstats import zonal_stats\n",
-    "import dotenv\n",
-    "from scipy.spatial import distance\n",
-    "from functools import reduce\n"
-   ]
->>>>>>> dc9e701e
-  },
-  {
-   "cell_type": "code",
-   "execution_count": null,
-   "source": [
-<<<<<<< HEAD
-    "# If notebook was launched from notebook folder of the clone GitHub\r\n",
-    "# repository, then set working directory to level above \r\n",
-    "# (e.g., /Pandemic_Model)\r\n",
-    "os.chdir('../')\r\n",
-    "print(os.getcwd())"
-   ],
-   "outputs": [],
-   "metadata": {}
-=======
+  },
+  {
+   "cell_type": "code",
+   "execution_count": null,
+   "source": [
     "# If notebook was launched from notebook folder of the clone GitHub\n",
     "# repository, then set working directory to level above\n",
     "# (e.g., /Pandemic_Model)\n",
@@ -106,27 +61,16 @@
     "drive_letter = \"Q:\"\n",
     "print(os.getcwd())\n"
    ]
->>>>>>> dc9e701e
-  },
-  {
-   "cell_type": "code",
-   "execution_count": null,
-   "source": [
-<<<<<<< HEAD
-    "from Data.Comtrade.get_comtrade import query_comtrade\r\n",
-    "from pandemic.generate_trade_forecasts import simple_trade_forecast\r\n",
-    "from pandemic.helpers import distance_between\r\n",
-    "from pandemic.ecological_calculations import create_climate_similarities_matrix"
-   ],
-   "outputs": [],
-   "metadata": {}
-=======
+  },
+  {
+   "cell_type": "code",
+   "execution_count": null,
+   "source": [
     "from Data.Comtrade.get_comtrade import query_comtrade\n",
     "from pandemic.generate_trade_forecasts import simple_trade_forecast\n",
     "from pandemic.helpers import distance_between\n",
     "from pandemic.ecological_calculations import create_climate_similarities_matrix\n"
    ]
->>>>>>> dc9e701e
   },
   {
    "cell_type": "markdown",
@@ -139,67 +83,34 @@
    "cell_type": "code",
    "execution_count": null,
    "source": [
-<<<<<<< HEAD
-    "repo_path = os.getcwd() # should be one folder above launch directory\r\n",
-    "print(repo_path)"
-   ],
-   "outputs": [],
-   "metadata": {}
-=======
     "repo_path = os.getcwd()  # should be one folder above launch directory\n",
     "print(repo_path)\n"
    ]
->>>>>>> dc9e701e
-  },
-  {
-   "cell_type": "code",
-   "execution_count": null,
-   "source": [
-<<<<<<< HEAD
+  },
+  {
+   "cell_type": "code",
+   "execution_count": null,
+   "source": [
     "# Provide file paths to where .env file is saved and load file\r\n",
     "project_path = str(input())"
    ],
    "outputs": [],
    "metadata": {}
-=======
-    "# Provide file paths to where .env file is saved and load file\n",
-    "project_path = str(input())\n"
-   ]
->>>>>>> dc9e701e
-  },
-  {
-   "cell_type": "code",
-   "execution_count": null,
-   "source": [
-<<<<<<< HEAD
+  },
+  {
+   "cell_type": "code",
+   "execution_count": null,
+   "source": [
     "env_file = os.path.join(project_path, '.env') \r\n",
     "dotenv.load_dotenv(env_file)"
    ],
    "outputs": [],
    "metadata": {}
-=======
-    "env_file = os.path.join(project_path, \".env\")\n",
-    "dotenv.load_dotenv(env_file)\n"
-   ]
->>>>>>> dc9e701e
-  },
-  {
-   "cell_type": "code",
-   "execution_count": null,
-   "source": [
-<<<<<<< HEAD
-    "# Root project data folder\r\n",
-    "data_path = os.getenv('DATA_PATH')\r\n",
-    "\r\n",
-    "# Path to formatted model inputs\r\n",
-    "input_dir = data_path + \"inputs/noTWN\"\r\n",
-    "\r\n",
-    "# Path to save outputs\r\n",
-    "out_dir = data_path + \"outputs/\""
-   ],
-   "outputs": [],
-   "metadata": {}
-=======
+  },
+  {
+   "cell_type": "code",
+   "execution_count": null,
+   "source": [
     "# Root project data folder\n",
     "model_name = \"slf_model\"\n",
     "data_path = f\"{drive_letter}/Shared drives/Pandemic Data/{model_name}/\"\n",
@@ -210,13 +121,11 @@
     "# Path to save outputs\n",
     "out_dir = data_path + \"outputs/\"\n"
    ]
->>>>>>> dc9e701e
-  },
-  {
-   "cell_type": "code",
-   "execution_count": null,
-   "source": [
-<<<<<<< HEAD
+  },
+  {
+   "cell_type": "code",
+   "execution_count": null,
+   "source": [
     "# Confirm all directories exist:\r\n",
     "dir_list = [data_path, input_dir, out_dir]\r\n",
     "for d in dir_list:\r\n",
@@ -240,17 +149,6 @@
    ],
    "outputs": [],
    "metadata": {}
-=======
-    "# Confirm all directories exist:\n",
-    "dir_list = [data_path, input_dir, out_dir]\n",
-    "for d in dir_list:\n",
-    "    if not os.path.exists(d):\n",
-    "        print(f\"ERROR:\\t{d} does not exist, creating directory...\")\n",
-    "        os.makedirs(d)\n",
-    "    else:\n",
-    "        print(f\"Confirmed:\\t{d}\")\n"
-   ]
->>>>>>> dc9e701e
   },
   {
    "cell_type": "markdown",
@@ -263,62 +161,34 @@
    "cell_type": "code",
    "execution_count": null,
    "source": [
-<<<<<<< HEAD
-    "add_TWN = False\r\n",
-    "if add_TWN:\r\n",
-    "    suffix = \"_wTWN\"\r\n",
-    "else:\r\n",
-    "    suffix = \"\""
-   ],
-   "outputs": [],
-   "metadata": {}
-=======
     "add_TWN = False\n",
     "if add_TWN:\n",
     "    suffix = \"_wTWN\"\n",
     "else:\n",
     "    suffix = \"\"\n"
    ]
->>>>>>> dc9e701e
-  },
-  {
-   "cell_type": "code",
-   "execution_count": null,
-   "source": [
-<<<<<<< HEAD
-    "countries_geo_path = \"H:/Shared drives/APHIS  Projects/Pandemic/Data/Country_list_shapefile/TM_WORLD_BORDERS-0.3/TM_WORLD_BORDERS-0.3.shp\""
-   ],
-   "outputs": [],
-   "metadata": {}
-=======
+  },
+  {
+   "cell_type": "code",
+   "execution_count": null,
+   "source": [
     "countries_geo_path = (\n",
     "    rf\"{drive_letter}/Shared drives/APHIS  Projects/Pandemic/\"\n",
     "    rf\"Data/Country_list_shapefile/TM_WORLD_BORDERS-0.3/TM_WORLD_BORDERS-0.3.shp\"\n",
     ")\n"
    ]
->>>>>>> dc9e701e
   },
   {
    "cell_type": "code",
    "execution_count": null,
    "source": [
     "countries_gdf = gpd.read_file(countries_geo_path)\n",
-<<<<<<< HEAD
-    "countries_gdf.iloc[136,4] = 'Macao'\n",
-    "countries_gdf.iloc[169,4] = 'Réunion'\n",
-    "countries_gdf.iloc[17,4] = 'Myanmar'\n",
-    "countries_gdf.iloc[245, 4] = 'Saint Barthelemy'"
-   ],
-   "outputs": [],
-   "metadata": {}
-=======
     "countries_gdf.iloc[136, 4] = \"Macao\"\n",
     "countries_gdf.iloc[169, 4] = \"Réunion\"\n",
     "countries_gdf.iloc[17, 4] = \"Myanmar\"\n",
     "countries_gdf.iloc[245, 4] = \"Saint Barthelemy\"\n",
     "\n"
    ]
->>>>>>> dc9e701e
   },
   {
    "cell_type": "markdown",
@@ -342,57 +212,6 @@
     "    rf\"Beck_KoppenClimate/Beck_KG_V1_present_0p083.tif\"\n",
     ")\n",
     "koppen_arr = koppen_rast.read(1)\n",
-<<<<<<< HEAD
-    "koppen_arr.shape"
-   ],
-   "outputs": [],
-   "metadata": {}
-  },
-  {
-   "cell_type": "code",
-   "execution_count": null,
-   "source": [
-    "# Read Human Influence Index layer (already resampled to match Koppen raster)\n",
-    "hii = rasterio.open(\"H:/Shared drives/APHIS  Projects/Pandemic/Data/land_use/human_influence_index/hii_v2_resamp.tif\")\n",
-    "hii_arr = hii.read(1)\n",
-    "hii_arr = hii_arr.astype('float64')\n",
-    "hii_arr.shape"
-   ],
-   "outputs": [],
-   "metadata": {}
-=======
-    "koppen_arr.shape\n"
-   ]
->>>>>>> dc9e701e
-  },
-  {
-   "cell_type": "code",
-   "execution_count": null,
-   "source": [
-    "# Mask host and climate areas based potential commodity destination\n",
-    "# Options: 'HII' for Human Influence Index (e.g., urban areas), or\n",
-    "# 'cl' for cropland areas (e.g., agricultural input)\n",
-    "\n",
-    "mask = \"hii\"  # 'hii' or 'cl'\n",
-    "\n",
-<<<<<<< HEAD
-    "# Keep areas greater than threshold\n",
-    "hii_arr[hii_arr >= threshold_val] = 1\n",
-    "hii_arr[hii_arr == 0] = np.nan"
-   ],
-   "outputs": [],
-   "metadata": {}
-  },
-  {
-   "cell_type": "code",
-   "execution_count": null,
-   "source": [
-    "# Mask selected areas\n",
-    "koppen_masked = hii_arr * koppen_arr"
-   ],
-   "outputs": [],
-   "metadata": {}
-=======
     "if mask == \"cl\":\n",
     "    # If using cropland layer to mask host and climate areas\n",
     "    # Read cropland binary\n",
@@ -431,7 +250,6 @@
     "    # Mask selected areas\n",
     "    koppen_masked = hii_arr * koppen_arr\n"
    ]
->>>>>>> dc9e701e
   },
   {
    "cell_type": "code",
@@ -439,16 +257,9 @@
    "source": [
     "# Calculate zonal statistics\n",
     "affine = koppen_rast.transform\n",
-<<<<<<< HEAD
-    "stats = zonal_stats(countries_gdf, koppen_masked, categorical=True, affine = affine)"
-   ],
-   "outputs": [],
-   "metadata": {}
-=======
     "stats = zonal_stats(countries_gdf, koppen_masked, categorical=True, affine=affine)\n",
     "\n"
    ]
->>>>>>> dc9e701e
   },
   {
    "cell_type": "code",
@@ -473,63 +284,35 @@
     "\n",
     "koppen_df = koppen_df.fillna(0)\n",
     "koppen_df.drop([\"NAME\"], axis=1, inplace=True)\n",
-<<<<<<< HEAD
-    "koppen_df = koppen_df.set_index(\"ISO3\")"
-   ],
-   "outputs": [],
-   "metadata": {}
-=======
     "koppen_df = koppen_df.set_index(\"ISO3\")\n",
     "\n"
    ]
->>>>>>> dc9e701e
-  },
-  {
-   "cell_type": "code",
-   "execution_count": null,
-   "source": [
-<<<<<<< HEAD
-    "koppen_df.to_csv(f\"{input_dir}/koppen_hiiMask{str(threshold_val)}{suffix}.csv\", sep = ',')"
-   ],
-   "outputs": [],
-   "metadata": {}
-=======
+  },
+  {
+   "cell_type": "code",
+   "execution_count": null,
+   "source": [
     "koppen_df.to_csv(\n",
     "    f\"{input_dir}/koppen_{mask}Mask{str(threshold_val)}{suffix}.csv\", sep=\",\"\n",
     ")\n",
     "\n"
    ]
->>>>>>> dc9e701e
   },
   {
    "cell_type": "code",
    "execution_count": null,
    "source": [
     "# If loading from file:\n",
-<<<<<<< HEAD
-    "#koppen_df = pd.read_csv(f\"{input_dir}/koppen_hiiMask{str(threshold_val)}{suffix}.csv\", index_col=0)"
-   ],
-   "outputs": [],
-   "metadata": {}
-=======
     "# koppen_df = pd.read_csv(f\"{input_dir}/koppen_hiiMask{str(threshold_val)}{suffix}.csv\", index_col=0)\n",
     "\n"
    ]
->>>>>>> dc9e701e
-  },
-  {
-   "cell_type": "code",
-   "execution_count": null,
-   "source": [
-<<<<<<< HEAD
-    "koppen_df.head()"
-   ],
-   "outputs": [],
-   "metadata": {}
-=======
+  },
+  {
+   "cell_type": "code",
+   "execution_count": null,
+   "source": [
     "koppen_df.head()\n"
    ]
->>>>>>> dc9e701e
   },
   {
    "cell_type": "markdown",
@@ -551,23 +334,12 @@
    "execution_count": null,
    "source": [
     "comtrade_auth_key = os.getenv(\"COMTRADE_AUTH_KEY\")\n",
-<<<<<<< HEAD
-    "start_commodity = 6801\n",
-    "end_commodity = 6804\n",
-    "start_year = 2000\n",
-    "end_year = 2019\n",
-    "temporal_res = 'M'"
-   ],
-   "outputs": [],
-   "metadata": {}
-=======
     "start_year = 2010\n",
     "end_year = 2020\n",
     "temporal_res = \"M\"\n",
     "hs_list = [\"6801\", \"6802\", \"6803\", \"6804\"]\n",
     "\n"
    ]
->>>>>>> dc9e701e
   },
   {
    "cell_type": "code",
@@ -580,19 +352,6 @@
     "    start_year=start_year,\n",
     "    end_year=end_year,\n",
     "    temporal_res=temporal_res,\n",
-<<<<<<< HEAD
-    "    crosswalk_path=f\"H:/Shared drives/APHIS  Projects/Pandemic/Data/un_to_iso{suffix}.csv\")"
-   ],
-   "outputs": [],
-   "metadata": {
-    "tags": [
-     "outputPrepend"
-    ]
-   }
-  },
-  {
-   "cell_type": "markdown",
-=======
     "    crosswalk_path=f\"{drive_letter}/Shared drives/APHIS  Projects/Pandemic/Data/un_to_iso{suffix}.csv\",\n",
     ")\n",
     "\n"
@@ -601,7 +360,6 @@
   {
    "cell_type": "markdown",
    "metadata": {},
->>>>>>> dc9e701e
    "source": [
     "### Adjust Trade Data for Inflation\n",
     "\n",
@@ -612,12 +370,7 @@
     "Other CPI series are available. See more information here: https://www.bls.gov/cpi/\n",
     "\n",
     "### TODO: Write workflow for annual data"
-<<<<<<< HEAD
-   ],
-   "metadata": {}
-=======
-   ]
->>>>>>> dc9e701e
+   ]
   },
   {
    "cell_type": "code",
@@ -656,15 +409,8 @@
     "cpi_df[\"period\"] = cpi_df[\"period\"].str.lstrip(\"M\")\n",
     "cpi_df[\"ts\"] = cpi_df[\"year\"] + cpi_df[\"period\"]\n",
     "cpi_df = cpi_df.set_index(\"ts\")\n",
-<<<<<<< HEAD
-    "print(f\"CPI for {len(cpi_df)} timesteps downloaded.\")"
-   ],
-   "outputs": [],
-   "metadata": {}
-=======
     "print(f\"CPI for {len(cpi_df)} timesteps downloaded.\")\n"
    ]
->>>>>>> dc9e701e
   },
   {
    "cell_type": "code",
@@ -672,7 +418,6 @@
    "source": [
     "# Choose baseline year to convert current (nominal) $ to\n",
     "base_ts = \"201901\"\n",
-<<<<<<< HEAD
     "cpi_base = cpi_df.loc[base_ts,\"cpi\"]"
    ],
    "outputs": [],
@@ -686,11 +431,6 @@
    ],
    "outputs": [],
    "metadata": {}
-=======
-    "cpi_base = cpi_df.loc[base_ts, \"cpi\"]\n",
-    "\n"
-   ]
->>>>>>> dc9e701e
   },
   {
    "cell_type": "code",
@@ -709,18 +449,10 @@
     "        trade = pd.read_csv(file, index_col=0)\n",
     "        trade_adjusted = (trade * (float(cpi_base) / 100)) / (float(cpi_ts) / 100)\n",
     "        trade_adjusted.to_csv(adjusted_dir + \"/\" + file_name)\n",
-<<<<<<< HEAD
     "    print(f\"Adjusted trade values saved at {input_dir}/comtrade{suffix}/monthly_adjusted/\")"
    ],
    "outputs": [],
    "metadata": {}
-=======
-    "    print(\n",
-    "        f\"Adjusted trade values saved at {input_dir}/comtrade{suffix}/monthly_adjusted/\"\n",
-    "    )\n",
-    "\n"
-   ]
->>>>>>> dc9e701e
   },
   {
    "cell_type": "markdown",
@@ -739,17 +471,9 @@
     "if len(hs_list) == 1:\n",
     "    code_str = str(hs_list[0])\n",
     "else:\n",
-<<<<<<< HEAD
-    "    code_pre = '-agg'\n",
-    "print(code_pre)"
-   ],
-   "outputs": [],
-   "metadata": {}
-=======
     "    code_str = \"-\".join([str(hs_code) for hs_code in hs_list])\n",
     "print(code_str)\n"
    ]
->>>>>>> dc9e701e
   },
   {
    "cell_type": "code",
@@ -821,29 +545,8 @@
     "        print(f'{d}: {len(d_file_list)}')\n",
     "        dfs = [pd.read_csv(f, sep = \",\", header= 0, index_col=0, encoding='latin1') for f in d_file_list]\n",
     "        all_com = reduce(pd.DataFrame.add, dfs)\n",
-<<<<<<< HEAD
-    "        all_com.to_csv(out_path + f\"HS{code_pre}_trades_{d}.csv\")\n",
-    "        \n",
-    "# # If trade data are annual\n",
-    "# if temporal_res == 'A':\n",
-    "#     out_path = input_dir + f'/comtrade_{suffix}/annual_agg/{str(start_commodity)}-{str(end_commodity)}/'\n",
-    "#     if not os.path.exists(out_path):\n",
-    "#         os.makedirs(out_path)\n",
-    "\n",
-    "#     year_range = list(range(start_year, end_year + 1, 1))\n",
-    "#     for d in year_range:\n",
-    "#         d_file_list = glob.glob(input_dir + f'/comtrade{suffix}/annual/*/*{d}.csv')\n",
-    "#         print(f'{d}: {len(d_file_list)}')\n",
-    "#         dfs = [pd.read_csv(f, sep = \",\", header= 0, index_col=0, encoding='latin1') for f in d_file_list]\n",
-    "#         all_com = reduce(pd.DataFrame.add, dfs)\n",
-    "#         all_com.to_csv(out_path + f\"HS{code_pre}_trades_{d}.csv\")"
-   ],
-   "outputs": [],
-   "metadata": {}
-=======
     "        all_com.to_csv(out_path + f\"HS{code_pre}_trades_{d}.csv\")"
    ]
->>>>>>> dc9e701e
   },
   {
    "cell_type": "markdown",
@@ -867,26 +570,15 @@
     "start_forecast_year = 202001\n",
     "number_historical_years = 5\n",
     "number_forecast_years = 10\n",
-<<<<<<< HEAD
     "random_seed = 47"
    ],
    "outputs": [],
    "metadata": {}
-=======
-    "random_seed = 47\n"
-   ]
->>>>>>> dc9e701e
-  },
-  {
-   "cell_type": "code",
-   "execution_count": null,
-   "source": [
-<<<<<<< HEAD
-    "f\"{input_dir}/comtrade{suffix}/trade_forecast/monthly_agg/6801-6804\""
-   ],
-   "outputs": [],
-   "metadata": {}
-=======
+  },
+  {
+   "cell_type": "code",
+   "execution_count": null,
+   "source": [
     "simple_trade_forecast(\n",
     "    data_dir=f\"{input_dir}/comtrade{suffix}\",\n",
     "    output_dir=forecast_dir,\n",
@@ -897,26 +589,11 @@
     "    random_seed=random_seed,\n",
     ")\n"
    ]
->>>>>>> dc9e701e
-  },
-  {
-   "cell_type": "code",
-   "execution_count": null,
-   "source": [
-<<<<<<< HEAD
-    "simple_trade_forecast(\n",
-    "    data_dir=f\"{input_dir}/comtrade{suffix}\",\n",
-    "    output_dir=forecast_dir,\n",
-    "    start_forecast_date=start_forecast_year,\n",
-    "    num_yrs_historical=number_historical_years,\n",
-    "    num_yrs_forecast=number_forecast_years,\n",
-    "    hist_data_dir=hist_trade_dir,\n",
-    "    random_seed =random_seed\n",
-    ")"
-   ],
-   "outputs": [],
-   "metadata": {}
-=======
+  },
+  {
+   "cell_type": "code",
+   "execution_count": null,
+   "source": [
     "# Creating annual trade forecast data from the monthly forecast\n",
     "if temporal_res == 'M':\n",
     "    out_path = input_dir + f'/comtrade{suffix}/trade_forecast/annual_agg/{str(start_commodity)}-{str(end_commodity)}/'\n",
@@ -931,7 +608,6 @@
     "        all_com = reduce(pd.DataFrame.add, dfs)\n",
     "        all_com.to_csv(out_path + f\"HS{code_pre}_trades_{d}.csv\")"
    ]
->>>>>>> dc9e701e
   },
   {
    "cell_type": "markdown",
@@ -948,63 +624,24 @@
    "cell_type": "code",
    "execution_count": null,
    "source": [
-<<<<<<< HEAD
-    "phyto_path = \"H:/Shared drives/APHIS  Projects/Pandemic/Data/phytosanitary_capacity/phytosanitary_capacity_iso3.csv\"\n",
-    "phyto_df = pd.read_csv(phyto_path, index_col=0)"
-   ],
-   "outputs": [],
-   "metadata": {}
-=======
     "phyto_path = f\"{drive_letter}/Shared drives/APHIS  Projects/Pandemic/Data/phytosanitary_capacity/phytosanitary_capacity_iso3.csv\"\n",
     "phyto_df = pd.read_csv(phyto_path, index_col=0)\n"
    ]
->>>>>>> dc9e701e
-  },
-  {
-   "cell_type": "code",
-   "execution_count": null,
-   "source": [
-<<<<<<< HEAD
-    "phyto_df= phyto_df[[\"proactive\", \"ISO3\", \"UN\"]]\n",
-    "phyto_df = phyto_df.rename(columns={\"proactive\": \"Phytosanitary Capacity\"})"
-   ],
-   "outputs": [],
-   "metadata": {}
-=======
+  },
+  {
+   "cell_type": "code",
+   "execution_count": null,
+   "source": [
     "phyto_df = phyto_df[[\"proactive\", \"ISO3\", \"UN\"]]\n",
     "phyto_df = phyto_df.rename(columns={\"proactive\": \"Phytosanitary Capacity\"})\n"
    ]
->>>>>>> dc9e701e
-  },
-  {
-   "cell_type": "code",
-   "execution_count": null,
-   "source": [
-<<<<<<< HEAD
-    "phyto_df.shape"
-   ],
-   "outputs": [],
-   "metadata": {}
-  },
-  {
-   "cell_type": "code",
-   "execution_count": null,
-   "source": [
-    "## NEED TO UPDATE THIS IN add_iso3_phyto.py \n",
-    "phyto_df = phyto_df.append(\n",
-    "    {\n",
-    "        'ISO3': \"USA\", \n",
-    "        'Phytosanitary Capacity': 3.0, \n",
-    "        'UN': 840\n",
-    "    }, ignore_index=True)\n",
-    "phyto_df"
-   ],
-   "outputs": [],
-   "metadata": {}
-=======
+  },
+  {
+   "cell_type": "code",
+   "execution_count": null,
+   "source": [
     "phyto_df.shape\n"
    ]
->>>>>>> dc9e701e
   },
   {
    "cell_type": "markdown",
@@ -1030,27 +667,13 @@
     "host_arr = host.read(1)\n",
     "\n",
     "# Set large negative values to 0\n",
-<<<<<<< HEAD
-    "host_arr[host_arr < 0.0001] = 0"
-   ],
-   "outputs": [],
-   "metadata": {}
-=======
     "host_arr[host_arr < 0.0001] = 0\n"
    ]
->>>>>>> dc9e701e
-  },
-  {
-   "cell_type": "code",
-   "execution_count": null,
-   "source": [
-<<<<<<< HEAD
-    "host_arr = np.append(host_arr, np.zeros([hii_arr.shape[0] - host_arr.shape[0], host_arr.shape[1]]), axis=0)\n",
-    "host_masked = host_arr * hii_arr"
-   ],
-   "outputs": [],
-   "metadata": {}
-=======
+  },
+  {
+   "cell_type": "code",
+   "execution_count": null,
+   "source": [
     "if mask == \"cl\":\n",
     "    host_arr = np.append(\n",
     "        host_arr,\n",
@@ -1067,7 +690,6 @@
     "    )\n",
     "    host_masked = host_arr * hii_arr\n"
    ]
->>>>>>> dc9e701e
   },
   {
    "cell_type": "code",
@@ -1075,36 +697,15 @@
    "source": [
     "# Calculate zonal statistics\n",
     "affine = host.transform\n",
-<<<<<<< HEAD
-    "stats = zonal_stats(countries_gdf, host_masked, categorical=True, affine = affine)"
-   ],
-   "outputs": [],
-   "metadata": {}
-=======
     "stats = zonal_stats(countries_gdf, host_masked, categorical=True, affine=affine)\n",
     "\n"
    ]
->>>>>>> dc9e701e
   },
   {
    "cell_type": "code",
    "execution_count": null,
    "source": [
     "# Create host dataframe with country identifiers, results from zonal stats, and calculate host percent area\n",
-<<<<<<< HEAD
-    "host_df = countries_gdf.loc[:, ['ISO3', 'NAME']]\n",
-    "host_df['host_stats'] = stats\n",
-    "host_df = pd.concat([host_df, host_df['host_stats'].apply(pd.Series)], axis=1).fillna(0)\n",
-    "host_df['Host Percent Area'] = (host_df[1.0] / (host_df[0.0] + host_df[1.0])).fillna(0)\n",
-    "host_df.iloc[136,1] = 'Macao'\n",
-    "host_df.iloc[169,1] = 'Réunion'\n",
-    "host_df.iloc[17,1] = 'Myanmar'\n",
-    "host_df.iloc[245, 1] = 'Saint Barthelemy'\n",
-    "host_df.head()"
-   ],
-   "outputs": [],
-   "metadata": {}
-=======
     "host_df = countries_gdf.loc[:, [\"ISO3\", \"NAME\"]]\n",
     "host_df[\"host_stats\"] = stats\n",
     "host_df = pd.concat([host_df, host_df[\"host_stats\"].apply(pd.Series)], axis=1).fillna(0)\n",
@@ -1115,42 +716,25 @@
     "host_df.iloc[245, 1] = \"Saint Barthelemy\"\n",
     "host_df.head()\n"
    ]
->>>>>>> dc9e701e
-  },
-  {
-   "cell_type": "code",
-   "execution_count": null,
-   "source": [
-<<<<<<< HEAD
-    "host_df.to_csv(f\"{input_dir}/host_hiiMask{str(threshold_val)}{suffix}.csv\", sep = ',')"
-   ],
-   "outputs": [],
-   "metadata": {}
-=======
+  },
+  {
+   "cell_type": "code",
+   "execution_count": null,
+   "source": [
     "host_df.to_csv(f\"{input_dir}/host_{mask}Mask{suffix}.csv\", sep=\",\")\n",
     "\n"
    ]
->>>>>>> dc9e701e
   },
   {
    "cell_type": "code",
    "execution_count": null,
    "source": [
     "# If loading from file:\n",
-<<<<<<< HEAD
-    "#host_df = pd.read_csv(f\"{input_dir}/host_hiiMask{str(threshold_val)}{suffix}.csv\", sep=',')\n",
-    "#host_df.drop(['Unnamed: 0', 'host_stats', '0.0', '1.0'], axis=1, inplace=True)\n",
-    "#host_df.head()"
-   ],
-   "outputs": [],
-   "metadata": {}
-=======
     "# host_df = pd.read_csv(f\"{input_dir}/host_{mask}Mask{suffix}.csv\", sep=',')\n",
     "# host_df.drop(['Unnamed: 0', 'host_stats', '0.0', '1.0'], axis=1, inplace=True)\n",
     "# host_df.head()\n",
     "\n"
    ]
->>>>>>> dc9e701e
   },
   {
    "cell_type": "markdown",
@@ -1166,30 +750,14 @@
    "cell_type": "code",
    "execution_count": null,
    "source": [
-<<<<<<< HEAD
-    "koppen_df"
-   ],
-   "outputs": [],
-   "metadata": {}
-=======
     "koppen_df.head()\n"
    ]
->>>>>>> dc9e701e
   },
   {
    "cell_type": "code",
    "execution_count": null,
    "source": [
     "# Merge koppen, host, and phytosanitary attributes with countries geodataframe\n",
-<<<<<<< HEAD
-    "countries_gdf = countries_gdf.merge(koppen_df, on='ISO3')\n",
-    "countries_gdf = countries_gdf.merge(host_df[['ISO3', 'Host Percent Area']], how='left', on='ISO3')\n",
-    "countries_gdf = countries_gdf.merge(phyto_df, how=\"left\", on=\"ISO3\", suffixes=[None, \"_y\"])\n",
-    "countries_gdf.head()"
-   ],
-   "outputs": [],
-   "metadata": {}
-=======
     "countries_gdf = countries_gdf.merge(koppen_df, on=\"ISO3\")\n",
     "countries_gdf = countries_gdf.merge(\n",
     "    host_df[[\"ISO3\", \"Host Percent Area\"]], how=\"left\", on=\"ISO3\"\n",
@@ -1199,25 +767,15 @@
     ")\n",
     "countries_gdf.head()\n"
    ]
->>>>>>> dc9e701e
-  },
-  {
-   "cell_type": "code",
-   "execution_count": null,
-   "source": [
-<<<<<<< HEAD
-    "# Get unique values of phytosanitary capacity for rescaling \n",
-    "unique_keys = list(countries_gdf['Phytosanitary Capacity'].unique())\n",
-    "unique_keys.sort()"
-   ],
-   "outputs": [],
-   "metadata": {}
-=======
+  },
+  {
+   "cell_type": "code",
+   "execution_count": null,
+   "source": [
     "# Get unique values of phytosanitary capacity for rescaling\n",
     "unique_keys = list(countries_gdf[\"Phytosanitary Capacity\"].unique())\n",
     "unique_keys.sort()\n"
    ]
->>>>>>> dc9e701e
   },
   {
    "cell_type": "code",
@@ -1248,31 +806,17 @@
     "            round((scale_diff / increments) * unique_keys.index(i), 2) + scaled_min\n",
     "        )\n",
     "\n",
-<<<<<<< HEAD
-    "phyto_dict"
-   ],
-   "outputs": [],
-   "metadata": {}
-=======
     "phyto_dict\n"
    ]
->>>>>>> dc9e701e
-  },
-  {
-   "cell_type": "code",
-   "execution_count": null,
-   "source": [
-<<<<<<< HEAD
-    "countries_gdf[\"Phytosanitary Capacity\"] = countries_gdf[\"Phytosanitary Capacity\"].replace(phyto_dict) "
-   ],
-   "outputs": [],
-   "metadata": {}
-=======
+  },
+  {
+   "cell_type": "code",
+   "execution_count": null,
+   "source": [
     "countries_gdf[\"Phytosanitary Capacity\"] = countries_gdf[\n",
     "    \"Phytosanitary Capacity\"\n",
     "].replace(phyto_dict)"
    ]
->>>>>>> dc9e701e
   },
   {
    "cell_type": "code",
@@ -1297,15 +841,8 @@
     "    encoding=\"latin-1\",\n",
     ")\n",
     "country_set = set(countries_gdf.index.values)\n",
-<<<<<<< HEAD
-    "trade_set = set(example_trade.index.values)"
-   ],
-   "outputs": [],
-   "metadata": {}
-=======
     "trade_set = set(example_trade.index.values)\n"
    ]
->>>>>>> dc9e701e
   },
   {
    "cell_type": "code",
@@ -1318,20 +855,11 @@
     "miss_country = trade_set - country_set\n",
     "print(\"\\n\", miss_country)\n",
     "\n",
-<<<<<<< HEAD
-    "print('Which countries are in the COUNTRIES geopackage but NOT the TRADE data:')\n",
-    "miss_trade = country_set - trade_set \n",
-    "print('\\n', miss_trade)"
-   ],
-   "outputs": [],
-   "metadata": {}
-=======
     "print(\"Which countries are in the COUNTRIES geopackage but NOT the TRADE data:\")\n",
     "miss_trade = country_set - trade_set\n",
     "print(\"\\n\", miss_trade)\n",
     "\n"
    ]
->>>>>>> dc9e701e
   },
   {
    "cell_type": "markdown",
@@ -1360,15 +888,8 @@
    "execution_count": null,
    "source": [
     "# Remove countries from the geodataframe that do not have trade data\n",
-<<<<<<< HEAD
-    "countries_filtered = countries_gdf.drop(miss_trade, axis=0)"
-   ],
-   "outputs": [],
-   "metadata": {}
-=======
     "countries_filtered = countries_gdf.drop(miss_trade, axis=0)\n"
    ]
->>>>>>> dc9e701e
   },
   {
    "cell_type": "code",
@@ -1377,63 +898,34 @@
     "# Reorder the countries geodataframe rows to match the\n",
     "# trade index order\n",
     "index_list = list(example_trade.index.values)\n",
-<<<<<<< HEAD
-    "countries_filtered_reindex = countries_filtered.loc[index_list, :]"
-   ],
-   "outputs": [],
-   "metadata": {}
-=======
     "countries_filtered_reindex = countries_filtered.loc[index_list, :]\n"
    ]
->>>>>>> dc9e701e
   },
   {
    "cell_type": "code",
    "execution_count": null,
    "source": [
     "countries_filtered_reindex.reset_index(inplace=True)\n",
-<<<<<<< HEAD
-    "countries_filtered_reindex.head()"
-   ],
-   "outputs": [],
-   "metadata": {}
-=======
     "countries_filtered_reindex.head()\n"
    ]
->>>>>>> dc9e701e
   },
   {
    "cell_type": "code",
    "execution_count": null,
    "source": [
     "# Save filtered and reindexed countries data with climate, host %s, and phyto values\n",
-<<<<<<< HEAD
-    "countries_path = f\"{input_dir}/countries_slf_hiiMask{str(threshold_val)}{suffix}.gpkg\"\n",
-    "countries_filtered_reindex.to_file(countries_path, driver='GPKG')"
-   ],
-   "outputs": [],
-   "metadata": {}
-=======
     "countries_path = f\"{input_dir}/countries_{mask}Mask{suffix}.gpkg\"\n",
     "countries_filtered_reindex.to_file(countries_path, driver=\"GPKG\")\n",
     "\n"
    ]
->>>>>>> dc9e701e
   },
   {
    "cell_type": "code",
    "execution_count": null,
    "source": [
     "# Save full country data frame path to .env file\n",
-<<<<<<< HEAD
-    "print(dotenv.set_key(env_file, \"COUNTRIES_PATH\", countries_path))"
-   ],
-   "outputs": [],
-   "metadata": {}
-=======
     "print(dotenv.set_key(env_file, \"COUNTRIES_PATH\", countries_path))\n"
    ]
->>>>>>> dc9e701e
   },
   {
    "cell_type": "markdown",
@@ -1448,29 +940,15 @@
    "cell_type": "code",
    "execution_count": null,
    "source": [
-<<<<<<< HEAD
-    "distances = distance_between(countries_filtered_reindex)"
-   ],
-   "outputs": [],
-   "metadata": {}
-=======
     "distances = distance_between(countries_filtered_reindex)\n"
    ]
->>>>>>> dc9e701e
-  },
-  {
-   "cell_type": "code",
-   "execution_count": null,
-   "source": [
-<<<<<<< HEAD
-    "np.save(f\"{input_dir}/distance_matrix{suffix}.npy\", distances)"
-   ],
-   "outputs": [],
-   "metadata": {}
-=======
+  },
+  {
+   "cell_type": "code",
+   "execution_count": null,
+   "source": [
     "np.save(f\"{input_dir}/distance_matrix{suffix}.npy\", distances)\n"
    ]
->>>>>>> dc9e701e
   },
   {
    "cell_type": "markdown",
@@ -1487,32 +965,18 @@
     "# Create an n x n array of climate similarity calculations\n",
     "climate_similarities = create_climate_similarities_matrix(\n",
     "    array_template=example_trade, countries=countries_filtered_reindex\n",
-<<<<<<< HEAD
-    ")"
-   ],
-   "outputs": [],
-   "metadata": {}
-=======
     ")\n"
    ]
->>>>>>> dc9e701e
-  },
-  {
-   "cell_type": "code",
-   "execution_count": null,
-   "source": [
-<<<<<<< HEAD
-    "np.save(f\"{input_dir}/climate_similarities_hiiMask{str(threshold_val)}{suffix}.npy\", climate_similarities)"
-   ],
-   "outputs": [],
-   "metadata": {}
-=======
+  },
+  {
+   "cell_type": "code",
+   "execution_count": null,
+   "source": [
     "np.save(\n",
     "    f\"{input_dir}/climate_similarities_{mask}Mask{suffix}.npy\", climate_similarities\n",
     ")\n",
     "\n"
    ]
->>>>>>> dc9e701e
   },
   {
    "cell_type": "code",
