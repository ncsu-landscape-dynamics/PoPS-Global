--- conflicted
+++ resolved
@@ -122,11 +122,7 @@
     "data_path = os.getenv('DATA_PATH')\n",
     "\n",
     "# Path to formatted model inputs\n",
-<<<<<<< HEAD
     "input_dir = data_path + \"inputs/noTWN\"\n",
-=======
-    "input_dir = data_path + \"inputs/\"\n",
->>>>>>> 5e0d7c84
     "\n",
     "# Path to save outputs\n",
     "out_dir = data_path + \"outputs/\""
@@ -309,7 +305,6 @@
    "metadata": {},
    "outputs": [],
    "source": [
-<<<<<<< HEAD
     "koppen_df.to_csv(f\"{input_dir}/koppen_hiiMask{str(threshold_val)}{suffix}.csv\", sep = ',')"
    ]
   },
@@ -321,30 +316,14 @@
    "source": [
     "# If loading from file:\n",
     "#koppen_df = pd.read_csv(f\"{input_dir}/koppen_hiiMask{str(threshold_val)}{suffix}.csv\", index_col=0)"
-=======
-    "koppen_df.to_csv(input_dir + '/koppen_hiiMask' + str(threshold_val) + '_wTWN.csv', sep = ',')"
->>>>>>> 5e0d7c84
-   ]
-  },
-  {
-   "cell_type": "code",
-   "execution_count": null,
-   "metadata": {},
-   "outputs": [],
-   "source": [
-<<<<<<< HEAD
-=======
-    "# If loading from file:\n",
-    "#koppen_df = pd.read_csv(f\"{input_dir}/koppen_hiiMask' + str(threshold_val) + 'wTWN.csv\", index_col=0)"
-   ]
-  },
-  {
-   "cell_type": "code",
-   "execution_count": null,
-   "metadata": {},
-   "outputs": [],
-   "source": [
->>>>>>> 5e0d7c84
+   ]
+  },
+  {
+   "cell_type": "code",
+   "execution_count": null,
+   "metadata": {},
+   "outputs": [],
+   "source": [
     "koppen_df.head()"
    ]
   },
@@ -490,13 +469,8 @@
     "            os.makedirs(adjusted_dir)\n",
     "        trade = pd.read_csv(file,index_col=0)\n",
     "        trade_adjusted = (trade  * (float(cpi_base) / 100)) / (float(cpi_ts) / 100)\n",
-<<<<<<< HEAD
     "        trade_adjusted.to_csv(adjusted_dir + \"/\" + file_name)\n",
     "    print(f\"Adjusted trade values saved at {input_dir}/comtrade{suffix}/monthly_adjusted/\")"
-=======
-    "        trade_adjusted.to_csv(out_dir + \"/\" + file_name)\n",
-    "    print(f\"Adjusted trade values saved at {input_dir}/comtrade_wTWN/monthly_adjusted/\")"
->>>>>>> 5e0d7c84
    ]
   },
   {
@@ -590,7 +564,6 @@
     "number_historical_years = 5\n",
     "number_forecast_years = 10\n",
     "random_seed = 47"
-<<<<<<< HEAD
    ]
   },
   {
@@ -600,8 +573,6 @@
    "outputs": [],
    "source": [
     "f\"{input_dir}/comtrade{suffix}/trade_forecast/monthly_agg/6801-6804\""
-=======
->>>>>>> 5e0d7c84
    ]
   },
   {
@@ -747,11 +718,7 @@
    "metadata": {},
    "outputs": [],
    "source": [
-<<<<<<< HEAD
     "host_df.to_csv(f\"{input_dir}/host_hiiMask{str(threshold_val)}{suffix}.csv\", sep = ',')"
-=======
-    "host_df.to_csv(input_dir + '/host_hiiMask' + str(threshold_val) + '_wTWN.csv', sep = ',')"
->>>>>>> 5e0d7c84
    ]
   },
   {
@@ -761,11 +728,7 @@
    "outputs": [],
    "source": [
     "# If loading from file:\n",
-<<<<<<< HEAD
     "#host_df = pd.read_csv(f\"{input_dir}/host_hiiMask{str(threshold_val)}{suffix}.csv\", sep=',')\n",
-=======
-    "#host_df = pd.read_csv(input_dir + '/host_hiiMask' + str(threshold_val) + 'wTWN.csv', sep=',')\n",
->>>>>>> 5e0d7c84
     "#host_df.drop(['Unnamed: 0', 'host_stats', '0.0', '1.0'], axis=1, inplace=True)\n",
     "#host_df.head()"
    ]
@@ -956,11 +919,7 @@
    "outputs": [],
    "source": [
     "# Save filtered and reindexed countries data with climate, host %s, and phyto values\n",
-<<<<<<< HEAD
     "countries_path = f\"{input_dir}/countries_slf_hiiMask{str(threshold_val)}{suffix}.gpkg\"\n",
-=======
-    "countries_path = input_dir + \"/countries_slf_hiiMask\" + str(threshold_val) + \"_wTWN.gpkg\"\n",
->>>>>>> 5e0d7c84
     "countries_filtered_reindex.to_file(countries_path, driver='GPKG')"
    ]
   },
@@ -1040,14 +999,9 @@
  ],
  "metadata": {
   "kernelspec": {
-<<<<<<< HEAD
-   "name": "python379jvsc74a57bd063d79b6e7149e9ba74a9f57b998eb79d816b79bb62be522da2deb7c1c74c33b0",
-   "display_name": "Python 3.7.9 64-bit ('pandemic': conda)"
-=======
    "name": "python3",
    "display_name": "Python 3",
    "language": "python"
->>>>>>> 5e0d7c84
   },
   "language_info": {
    "codemirror_mode": {
@@ -1060,14 +1014,6 @@
    "nbconvert_exporter": "python",
    "pygments_lexer": "ipython3",
    "version": "3.7.9"
-<<<<<<< HEAD
-  },
-  "metadata": {
-   "interpreter": {
-    "hash": "2d3dd61d06e97be245cae1f4bda48d9b969d3c98b75e3bd70ebe3b5e1ee6394e"
-   }
-=======
->>>>>>> 5e0d7c84
   }
  },
  "nbformat": 4,
