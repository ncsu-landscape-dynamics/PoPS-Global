--- conflicted
+++ resolved
@@ -9,10 +9,6 @@
 
 WORKDIR /app
 COPY . /app
-<<<<<<< HEAD
-
-=======
->>>>>>> 3d5ff235
 
 RUN pip install -r requirements.txt
 RUN pip install GDAL==2.4.0 --global-option=build_ext --global-option="-I/usr/include/gdal/"
