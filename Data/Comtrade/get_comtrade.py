--- conflicted
+++ resolved
@@ -6,12 +6,8 @@
 import urllib
 import pandas as pd
 import numpy as np
-<<<<<<< HEAD
 import time 
 from datetime import datetime
-=======
-from time import sleep
->>>>>>> 472d7289
 
 
 def nested_list(original_list, list_length):
@@ -56,7 +52,6 @@
         # loop over all country lists countries and call API
         for country_code_list in nested_country_codes:
             country_code_str = "%2C".join(country_code_list)
-<<<<<<< HEAD
             url_str = (
                 "http://comtrade.un.org/api/get?max=250000&type=C&px=HS&cc="
                 + hs_str
@@ -110,61 +105,6 @@
 
                 data = data.append(raw["dataset"])
                 data["ptCode"] = data["ptCode"].astype(str)
-=======
-
-            try:
-                url = urllib.request.urlopen(
-                    "http://comtrade.un.org/api/get?max=250000&type=C&px=HS&cc="
-                    + hs_str
-                    + "&r="
-                    + country_code_str
-                    # rg=1 (imports only)
-                    + "&rg=1&p=all&freq="
-                    + freq_str
-                    + "&ps="
-                    + str(key)
-                    + "&fmt=json&token="
-                    + auth_code_str
-                )
-            except urllib.error.HTTPError:
-                print("Just a second...")
-                sleep(20)
-                try:
-                    url = urllib.request.urlopen(
-                        "http://comtrade.un.org/api/get?max=250000&type=C&px=HS&cc="
-                        + hs_str
-                        + "&r="
-                        + country_code_str
-                        # rg=1 (imports only)
-                        + "&rg=1&p=all&freq="
-                        + freq_str
-                        + "&ps="
-                        + str(key)
-                        + "&fmt=json&token="
-                        + auth_code_str
-                    )
-                except urllib.error.HTTPError:
-                    print("Trying a minute...")
-                    sleep(60)
-                    url = urllib.request.urlopen(
-                        "http://comtrade.un.org/api/get?max=250000&type=C&px=HS&cc="
-                        + hs_str
-                        + "&r="
-                        + country_code_str
-                        # rg=1 (imports only)
-                        + "&rg=1&p=all&freq="
-                        + freq_str
-                        + "&ps="
-                        + str(key)
-                        + "&fmt=json&token="
-                        + auth_code_str
-                    )
-
-            raw = json.loads(url.read().decode())
-            url.close()
-
-            if len(raw["dataset"]) == 0:
->>>>>>> 472d7289
                 print(
                     "Freq: "
                     + freq_str
