<<<<<<< HEAD
# Download and format data from Comtrade API
import sys
import math
import os
import json
import urllib
import pandas as pd
import numpy as np
import time
from datetime import datetime


def nested_list(original_list, list_length):
    """Split long list into nested list of lists at specified length.
    Returns nested list.
    Ex: Create short lists of years or country codes for API calls."""
    nested_lists = []
    start = 0
    for unused_i in range(math.ceil(len(original_list) / list_length)):
        x = original_list[start : start + list_length]
        nested_lists.append(x)
        start += list_length
    return nested_lists


def download_trade_data(hs_str, freq_str, year_country_dict, auth_code_str):
    """Loops over years and countries, calling Comtrade API for specified
    HS commodity code and appends downloaded data to dataframe. Prints
    messages to track progress.
    Returns dataframe of trade data, one row for each
    origin/destination/timestep combo.
    Parameters
    ----------
    hs_str : str
        HS commodity code, can be 2, 4, or 6 digits depending on desired
        aggregation
    freq_str: str
        temporal resolution of data, "A" for annual, "M" for monthly
    year_country_dict: dict
        specifies which countries to use for which years, keys are years,
        values are lists of UN country codes
    auth_code_str: str
        premium API authorization code
    """
    print(f"Downloading HS{hs_str} @ {freq_str} data from Comtrade...")
    data = pd.DataFrame()
    for key in year_country_dict.keys():
        country_codes = year_country_dict[key]
        # Set number of countries to call at once
        num_countries_per_call = 200
        nested_country_codes = nested_list(country_codes, num_countries_per_call)
        # loop over all country lists countries and call API
        for country_code_list in nested_country_codes:
            country_code_str = "%2C".join(country_code_list)
            url_str = (
                "http://comtrade.un.org/api/get?max=250000&type=C&px=HS&cc="
                + hs_str
                + "&r="
                + country_code_str
                # rg=1 (imports only)
                + "&rg=1&p=all&freq="
                + freq_str
                + "&ps="
                + str(key)
                + "&fmt=json&token="
                + auth_code_str
            )
            delay = 5
            retries = 1
            success = False
            while not success and retries <= 10:
                try:
                    url = urllib.request.urlopen(url_str)
                    success = True
                    print("\t\t!! Success...")
                except Exception as e:
                    print("\t", e)
                    if delay < 60:
                        print(f"\t\tRetry {retries} of 10 in {delay} seconds")
                    else:
                        print(f"\t\tRetry {retries} of 10 in {delay/60:.2f} minutes")
                    sys.stdout.flush()
                    time.sleep(delay)
                    delay *= 2
                    retries += 1

            if "url" in locals():
                raw = json.loads(url.read().decode())
                url.close()

                if len(raw["dataset"]) == 0:
                    print(
                        "No data downloaded for HS"
                        + hs_str
                        + ", "
                        + str(key)
                        + ", UN code:"
                        + ", ".join(map(str, country_code_list))
                        + ". Message: "
                        + str(raw["validation"]["message"])
                    )
                    continue

                data = data.append(raw["dataset"])
                data["ptCode"] = data["ptCode"].astype(str)
                print(
                    "Freq: "
                    + freq_str
                    + " HS"
                    + hs_str
                    + " "
                    + str(key)
                    + ", UN code:"
                    + ", ".join(map(str, country_code_list))
                    + ", downloaded"
                )
            else:
                print(f"***{key}: {hs_str} failed")
    return data


def save_hs_timestep_matrices(
    hs_str, timesteps_list, trade_data, un_country_df, un_to_iso_dict
):
    """Loops over timesteps and creates country x country matrix of import
    trade values. If no data were downloaded for a country pair, will add zeros and
    print a message. Changes US codes to ISO3 codes in column, row names.
    Saves a matrix for each timestep as CSVs.
    Parameters
    ----------
    hs_str : str
        HS commodity code, can be 2, 4, or 6 digits depending on desired
        aggregation
    timesteps_list : list of int
        list of timesteps downloaded, will use format YYYY or YYYYMM
    trade_data: dataframe
        dataframe of downloaded trade data
    un_country_df: dataframe
        dataframe with single column containing all UN country codes, used as template
        for HS matrix
    un_to_iso_dict: dict
        dictionary crosswalk of UN to ISO3 codes
    """
    print(f"Saving HS{hs_str} matrices for each timestep...")
    for timestep in timesteps_list:
        timestep_data = trade_data[trade_data.period.eq(timestep)]
        HS_matrix = un_country_df.copy()
        for reporter in un_to_iso_dict.keys():
            reporter_data = timestep_data[timestep_data.rtCode.eq(int(reporter))]
            reporter_data = reporter_data[["ptCode", "TradeValue"]]
            # if no data were downloaded for reporter/timestep, add column of
            # zeros to commodity/year df and move to next country
            if len(reporter_data) == 0:
                HS_matrix = HS_matrix.assign(x=0)
                HS_matrix.rename(columns={"x": reporter}, inplace=True)
                print(
                    "HS"
                    + hs_str
                    + " "
                    + str(timestep)
                    + " "
                    + str(un_to_iso_dict[reporter])
                    + ": no data"
                )
                continue

            # Merge to commodity/year df
            HS_matrix = pd.merge(
                HS_matrix, reporter_data, how="left", left_on="UN", right_on="ptCode",
            )
            HS_matrix.drop("ptCode", axis=1, inplace=True)
            HS_matrix.rename(columns={"TradeValue": reporter}, inplace=True)
            print(
                "HS"
                + hs_str
                + " "
                + str(timestep)
                + " "
                + str(un_to_iso_dict[reporter])
                + ": finished"
            )

        # Use crosswalk to change UN country codes to ISO3
        HS_matrix.fillna(0, inplace=True)
        HS_matrix.rename(columns={"UN": "ISO"}, inplace=True)
        HS_matrix.set_index("ISO", inplace=True)
        HS_matrix.rename(mapper=un_to_iso_dict, inplace=True, axis=0)
        HS_matrix.rename(mapper=un_to_iso_dict, inplace=True, axis=1)

        # Check to see if there are any duplicate ISO codes in matrix
        # Should only occur for a few historical cases - Germany, Viet Nam, Yemen.
        # If so, group and sum any rows and columns with matching ISO codes.
        if len(HS_matrix.columns.to_list()) != len(set(HS_matrix.columns.to_list())):
            HS_matrix = HS_matrix.groupby("ISO", sort=False).sum()
            HS_matrix = HS_matrix.transpose()
            HS_matrix = HS_matrix.reset_index()
            HS_matrix = HS_matrix.groupby("index", sort=False).sum().transpose()
        assert len(HS_matrix.columns.to_list()) == len(set(HS_matrix.columns.to_list()))
        # Tranpose matrix so that columns are exporting partners (origins) and
        # rows are importing reporters (destinations) to match other model input data
        HS_matrix = HS_matrix.transpose()
        # create a directory to save downloaded data
        if not os.path.exists(hs_str):
            os.makedirs(hs_str)
        HS_matrix.to_csv(
            hs_str + "/" + hs_str + "_" + str(timestep) + ".csv", index=True
        )


def query_comtrade(
    model_inputs_dir,
    auth_code,
    hs_list,
    start_year,
    end_year,
    temporal_res,
    crosswalk_path,
):
    """
    Runs trade data request and download process, including
    review of data completeness.
    Parameters
    ----------
    model_inputs_dir : str
        Directory path to where data will be saved
    auth_code_str: str
        premium API authorization code
    hs_list : list
        List of HS commodity codes, which can be 2, 4, or 6
        digits
    start_year : int
        First year (YYYY) requested
    end_year : int
        Last year (YYYY) requested
    temporal_res : str
        temporal resolution of data, "A" for annual, "M" for monthly
    crosswalk_path : str
        Location of UN code to ISO3 code crosswalk csv
    """

    # list HS commodity codes to query, will be downloaded individually
    # and aggregated (if needed) in later script

    # Set time step for trade data
    years = np.arange(start_year, end_year + 1, 1)

    # Read UN codes to ISO3 codes crosswalk to use as country list
    crosswalk = pd.read_csv(crosswalk_path)
    crosswalk["UN"] = crosswalk["UN"].astype(str)
    crosswalk = crosswalk[crosswalk.ISO3.notnull()]

    # Change "Now" end date in crosswalk to a max year value so column can be converted
    # to numeric and compared to simulation years
    crosswalk.loc[crosswalk["End"] == "Now", "End"] = "9999"
    crosswalk["End"] = pd.to_numeric(crosswalk["End"])
    crosswalk = crosswalk[crosswalk["End"] >= start_year]
    # Create dictionary to convert UN to ISO3 codes
    crosswalk_dict = pd.Series(crosswalk.ISO3.values, index=crosswalk.UN).to_dict()

    # Get data availability from Comtrade and compare to desired data
    data_availability_url = urllib.request.urlopen(
        "http://comtrade.un.org/api/refs/da/view?type=C&freq=all&ps=all&px=HS"
    )
    data_availability_raw = json.loads(data_availability_url.read().decode())
    data_availability_url.close()
    data_availability = pd.json_normalize(data_availability_raw)

    # Create summary of availability, tracking availability of annual,
    # and monthly (all 12 months, or less than 12)
    data_summary = pd.DataFrame(
        columns=[
            "country",
            "year",
            "annual_avail",
            "all_monthly_avail",
            "partial_monthly_avail",
        ]
    )

    for country in crosswalk.UN.to_list():
        country_availability = data_availability[data_availability["r"] == country]
        for year in years:
            summary_data = {
                "country": [country],
                "year": [year],
                "annual_avail": [0],
                "all_monthly_avail": [0],
                "partial_monthly_avail": [0],
            }
            year_summary = pd.DataFrame(summary_data)
            if str(year) in list(country_availability["ps"]):
                year_summary["annual_avail"] = 1
            country_monthly = list(
                country_availability[country_availability["freq"] == "MONTHLY"][
                    "ps"
                ].str[:4]
            )
            monthly_sum = sum(1 for i in country_monthly if i == str(year))
            if monthly_sum == 12:
                year_summary["all_monthly_avail"] = 1
            if 0 < monthly_sum < 12:
                year_summary["partial_monthly_avail"] = 1
            data_summary = data_summary.append(year_summary)

    # Create df specifying if annual or monthly should be download
    # based on desired temp res for each country and year
    if temporal_res == "A":
        use_annual = data_summary[data_summary["annual_avail"] == 1]
        use_monthly = data_summary[
            (data_summary["annual_avail"] == 0)
            & (
                (data_summary["all_monthly_avail"] == 1)
                | (data_summary["partial_monthly_avail"] == 1)
            )
        ]
    if temporal_res == "M":
        use_monthly = data_summary[data_summary["all_monthly_avail"] == 1]
        use_monthly = use_monthly.append(
            data_summary[
                (data_summary["partial_monthly_avail"] == 1)
                & (data_summary["annual_avail"] == 0)
            ]
        )
        use_annual = data_summary[
            (data_summary["annual_avail"] == 1)
            & (data_summary["all_monthly_avail"] == 0)
        ]
    # no_data = data_summary[
    #     (data_summary["annual_avail"] == 0)
    #     & (data_summary["all_monthly_avail"] == 0)
    #     & (data_summary["partial_monthly_avail"] == 0)
    # ]
    # Save data summary as CSV for future reference
    # create a directory to save summary if needed
    if not os.path.exists(model_inputs_dir):
        os.makedirs(model_inputs_dir)
    data_summary.to_csv(
        model_inputs_dir
        + "/comtrade_data_availability_summary_"
        + str(start_year)
        + "-"
        + str(end_year)
        + ".csv"
    )

    use_annual_dict = use_annual.groupby("year")["country"].apply(list).to_dict()
    use_monthly_dict = use_monthly.groupby("year")["country"].apply(list).to_dict()

    # create a directory to save downloaded data
    if temporal_res == "A":
        if not os.path.exists(model_inputs_dir + "/annual"):
            os.makedirs(model_inputs_dir + "/annual")
        os.chdir(model_inputs_dir + "/annual")
    if temporal_res == "M":
        if not os.path.exists(model_inputs_dir + "/monthly"):
            os.makedirs(model_inputs_dir + "/monthly")
        os.chdir(model_inputs_dir + "/monthly")

    # loop over commodities, 1 at a time (could do more at once to speed it up)
    if temporal_res == "A":
        for hs in hs_list:
            # Download either annual or monthly depending on availability
            freq = "A"
            annual_data = download_trade_data(str(hs), freq, use_annual_dict, auth_code)
            freq = "M"
            print("Checking alternative temporal resolution to augment missing data...")
            monthly_data = download_trade_data(
                str(hs), freq, use_monthly_dict, auth_code
            )
            # Sum monthly to get annual
            if not monthly_data.empty:
                monthly_data_agg = (
                    monthly_data.groupby(["yr", "rtCode", "ptCode"]).sum().reset_index()
                )
                annual_data = annual_data.append(monthly_data_agg)
            # loop over timesteps (YYYY) and save a country x country matrix
            # per timestep per HS code as csv
            timesteps = years
            if not annual_data.empty:
                save_hs_timestep_matrices(
                    str(hs), timesteps, annual_data, crosswalk[["UN"]], crosswalk_dict
                )
            else:
                print("No annual data downloaded")

    if temporal_res == "M":
        current_year = datetime.now().year
        current_month = datetime.now().month
        for hs in hs_list:
            timesteps = []
            months = [str(f"{i:02}") for i in range(1, 13)]
            for year in years:
                for month in months:
                    timesteps.append(str(year) + month)
            timesteps = list(map(int, timesteps))
            timesteps_not_complete = list(
                range(
                    (int(str(current_year) + str(f"{current_month:02}"))),
                    (int(str(current_year) + "13")),
                )
            )
            timesteps = [ts for ts in timesteps if ts not in timesteps_not_complete]
            # Download either annual or monthly depending on availability
            freq = "M"
            monthly_data = download_trade_data(
                str(hs), freq, use_monthly_dict, auth_code
            )

            if year != current_year:
                freq = "A"
                annual_data = download_trade_data(
                    str(hs), freq, use_annual_dict, auth_code
                )
                if not annual_data.empty:
                    # Split annual data into monthly by dividing by 12
                    annual_split = pd.DataFrame()
                    for month in months:
                        month_portion = annual_data.copy()
                        month_portion["TradeValue"] = month_portion["TradeValue"].apply(
                            lambda x: x / 12
                        )
                        month_portion["period"] = (
                            month_portion["period"].astype(str) + month
                        )
                        month_portion["period"] = month_portion["period"].astype(int)
                        annual_split = annual_split.append(month_portion)
                monthly_data = monthly_data.append(annual_split)
            # loop over timesteps (YYYY or YYYYMM) and save a country x country matrix
            # per timestep per HS code as csv
            if not monthly_data.empty:
                save_hs_timestep_matrices(
                    str(hs), timesteps, monthly_data, crosswalk[["UN"]], crosswalk_dict
                )
            # else:
            #     print('\tNo monthly data available to download')


# project_path = "H:/My drive/Projects/Pandemic"
# load_dotenv(os.path.join(project_path, ".env"))
# # Root project data folder
# data_path = os.getenv("DATA_PATH")
# # Path to formatted model inputs
# model_inputs_dir = data_path + "slf_model/test/"

# # Premium subscription authorization code.
# auth_code = os.getenv("COMTRADE_AUTH_KEY")

# query_comtrade(
#     model_inputs_dir=model_inputs_dir,
#     auth_code=auth_code,
#     start_code=6801,
#     end_code=6804,
#     start_year=2000,
#     end_year=2019,
#     temporal_res='M',
#     crosswalk_path="H:/Shared drives/APHIS  Projects/Pandemic/Data/un_to_iso.csv",
# )
=======
# Download and format data from Comtrade API
import sys 
import math
import os
import json
import urllib
import pandas as pd
import numpy as np
import time 
from datetime import datetime


def nested_list(original_list, list_length):
    """Split long list into nested list of lists at specified length.
    Returns nested list.
    Ex: Create short lists of years or country codes for API calls."""
    nested_lists = []
    start = 0
    for unused_i in range(math.ceil(len(original_list) / list_length)):
        x = original_list[start : start + list_length]
        nested_lists.append(x)
        start += list_length
    return nested_lists


def download_trade_data(hs_str, freq_str, year_country_dict, auth_code_str):
    """Loops over years and countries, calling Comtrade API for specified
    HS commodity code and appends downloaded data to dataframe. Prints
    messages to track progress.
    Returns dataframe of trade data, one row for each
    origin/destination/timestep combo.
    Parameters
    ----------
    hs_str : str
        HS commodity code, can be 2, 4, or 6 digits depending on desired
        aggregation
    freq_str: str
        temporal resolution of data, "A" for annual, "M" for monthly
    year_country_dict: dict
        specifies which countries to use for which years, keys are years,
        values are lists of UN country codes
    auth_code_str: str
        premium API authorization code
    """
    print(f"Downloading HS{hs_str} @ {freq_str} data from Comtrade...")
    data = pd.DataFrame()
    for key in year_country_dict.keys():
        country_codes = year_country_dict[key]
        # Set number of countries to call at once
        num_countries_per_call = 200
        nested_country_codes = nested_list(country_codes, num_countries_per_call)
        # loop over all country lists countries and call API
        for country_code_list in nested_country_codes:
            country_code_str = "%2C".join(country_code_list)
            url_str = (
                "http://comtrade.un.org/api/get?max=250000&type=C&px=HS&cc="
                + hs_str
                + "&r="
                + country_code_str
                # rg=1 (imports only)
                + "&rg=1&p=all&freq="
                + freq_str
                + "&ps="
                + str(key)
                + "&fmt=json&token="
                + auth_code_str
            )
            delay = 5
            retries = 1
            success = False
            while success == False and retries <= 10:
                try:
                    url = urllib.request.urlopen(url_str)
                    success = True 
                    print('\t\t!! Success...')
                except Exception as e: 
                    print('\t', e)
                    if delay < 60:
                        print(f"\t\tRetry {retries} of 10 in {delay} seconds")
                    else:
                        print(f"\t\tRetry {retries} of 10 in {delay/60:.2f} minutes")
                    sys.stdout.flush()
                    time.sleep(delay)
                    delay *= 2
                    retries += 1
                    


            if "url" in locals():
                raw = json.loads(url.read().decode())
                url.close()

                if len(raw["dataset"]) == 0:
                    print(
                        "No data downloaded for HS"
                        + hs_str
                        + ", "
                        + str(key)
                        + ", UN code:"
                        + ", ".join(map(str, country_code_list))
                        + ". Message: "
                        + str(raw["validation"]["message"])
                    )
                    continue

                data = data.append(raw["dataset"])
                data["ptCode"] = data["ptCode"].astype(str)
                print(
                    "Freq: "
                    + freq_str
                    + " HS"
                    + hs_str
                    + " "
                    + str(key)
                    + ", UN code:"
                    + ", ".join(map(str, country_code_list))
                    + ", downloaded"
                )
            else:
                print(f"***{key}: {hs_str} failed")
    return data


def save_hs_timestep_matrices(
    hs_str, timesteps_list, trade_data, un_country_df, un_to_iso_dict
):
    """Loops over timesteps and creates country x country matrix of import
    trade values. If no data were downloaded for a country pair, will add zeros and
    print a message. Changes US codes to ISO3 codes in column, row names.
    Saves a matrix for each timestep as CSVs.
    Parameters
    ----------
    hs_str : str
        HS commodity code, can be 2, 4, or 6 digits depending on desired
        aggregation
    timesteps_list : list of int
        list of timesteps downloaded, will use format YYYY or YYYYMM
    trade_data: dataframe
        dataframe of downloaded trade data
    un_country_df: dataframe
        dataframe with single column containing all UN country codes, used as template
        for HS matrix
    un_to_iso_dict: dict
        dictionary crosswalk of UN to ISO3 codes
    """
    print(f"Saving HS{hs_str} matrices for each timestep...")
    for timestep in timesteps_list:
        timestep_data = trade_data[trade_data.period.eq(timestep)]
        HS_matrix = un_country_df.copy()
        for reporter in un_to_iso_dict.keys():
            reporter_data = timestep_data[timestep_data.rtCode.eq(int(reporter))]
            reporter_data = reporter_data[["ptCode", "TradeValue"]]
            # if no data were downloaded for reporter/timestep, add column of
            # zeros to commodity/year df and move to next country
            if len(reporter_data) == 0:
                HS_matrix = HS_matrix.assign(x=0)
                HS_matrix.rename(columns={"x": reporter}, inplace=True)
                print(
                    "HS"
                    + hs_str
                    + " "
                    + str(timestep)
                    + " "
                    + str(un_to_iso_dict[reporter])
                    + ": no data"
                )
                continue

            # Merge to commodity/year df
            HS_matrix = pd.merge(
                HS_matrix,
                reporter_data,
                how="left",
                left_on="UN",
                right_on="ptCode",
            )
            HS_matrix.drop("ptCode", axis=1, inplace=True)
            HS_matrix.rename(columns={"TradeValue": reporter}, inplace=True)
            print(
                "HS"
                + hs_str
                + " "
                + str(timestep)
                + " "
                + str(un_to_iso_dict[reporter])
                + ": finished"
            )

        # Use crosswalk to change UN country codes to ISO3
        HS_matrix.fillna(0, inplace=True)
        HS_matrix.rename(columns={"UN": "ISO"}, inplace=True)
        HS_matrix.set_index("ISO", inplace=True)
        HS_matrix.rename(mapper=un_to_iso_dict, inplace=True, axis=0)
        HS_matrix.rename(mapper=un_to_iso_dict, inplace=True, axis=1)

        # Check to see if there are any duplicate ISO codes in matrix
        # Should only occur for a few historical cases - Germany, Viet Nam, Yemen.
        # If so, group and sum any rows and columns with matching ISO codes.
        if len(HS_matrix.columns.to_list()) != len(set(HS_matrix.columns.to_list())):
            HS_matrix = HS_matrix.groupby("ISO", sort=False).sum()
            HS_matrix = HS_matrix.transpose()
            HS_matrix = HS_matrix.reset_index()
            HS_matrix = HS_matrix.groupby("index", sort=False).sum().transpose()
        assert len(HS_matrix.columns.to_list()) == len(set(HS_matrix.columns.to_list()))
        # Tranpose matrix so that columns are exporting partners (origins) and
        # rows are importing reporters (destinations) to match other model input data
        HS_matrix = HS_matrix.transpose()
        # create a directory to save downloaded data
        if not os.path.exists(hs_str):
            os.makedirs(hs_str)
        HS_matrix.to_csv(
            hs_str + "/" + hs_str + "_" + str(timestep) + ".csv", index=True
        )


def query_comtrade(
    model_inputs_dir,
    auth_code,
    hs_list,
    start_year,
    end_year,
    temporal_res,
    crosswalk_path,
):
    """
    Runs trade data request and download process, including
    review of data completeness.
    Parameters
    ----------
    model_inputs_dir : str
        Directory path to where data will be saved
    auth_code_str: str
        premium API authorization code
    hs_list : list
        List of HS commodity codes, which can be 2, 4, or 6 
        digits 
    start_year : int
        First year (YYYY) requested
    end_year : int
        Last year (YYYY) requested
    temporal_res : str
        temporal resolution of data, "A" for annual, "M" for monthly
    crosswalk_path : str
        Location of UN code to ISO3 code crosswalk csv
    """

    # list HS commodity codes to query, will be downloaded individually
    # and aggregated (if needed) in later script

    # Set time step for trade data
    years = np.arange(start_year, end_year + 1, 1)

    # Read UN codes to ISO3 codes crosswalk to use as country list
    crosswalk = pd.read_csv(crosswalk_path)
    crosswalk["UN"] = crosswalk["UN"].astype(str)
    crosswalk = crosswalk[crosswalk.ISO3.notnull()]

    # Change "Now" end date in crosswalk to a max year value so column can be converted
    # to numeric and compared to simulation years
    crosswalk.loc[crosswalk["End"] == "Now", "End"] = "9999"
    crosswalk["End"] = pd.to_numeric(crosswalk["End"])
    crosswalk = crosswalk[crosswalk["End"] >= start_year]
    # Create dictionary to convert UN to ISO3 codes
    crosswalk_dict = pd.Series(crosswalk.ISO3.values, index=crosswalk.UN).to_dict()

    # Get data availability from Comtrade and compare to desired data
    data_availability_url = urllib.request.urlopen(
        "http://comtrade.un.org/api/refs/da/view?type=C&freq=all&ps=all&px=HS"
    )
    data_availability_raw = json.loads(data_availability_url.read().decode())
    data_availability_url.close()
    data_availability = pd.json_normalize(data_availability_raw)

    # Create summary of availability, tracking availability of annual,
    # and monthly (all 12 months, or less than 12)
    data_summary = pd.DataFrame(
        columns=[
            "country",
            "year",
            "annual_avail",
            "all_monthly_avail",
            "partial_monthly_avail",
        ]
    )

    for country in crosswalk.UN.to_list():
        country_availability = data_availability[data_availability["r"] == country]
        for year in years:
            summary_data = {
                "country": [country],
                "year": [year],
                "annual_avail": [0],
                "all_monthly_avail": [0],
                "partial_monthly_avail": [0],
            }
            year_summary = pd.DataFrame(summary_data)
            if str(year) in list(country_availability["ps"]):
                year_summary["annual_avail"] = 1
            country_monthly = list(
                country_availability[country_availability["freq"] == "MONTHLY"][
                    "ps"
                ].str[:4]
            )
            monthly_sum = sum(1 for i in country_monthly if i == str(year))
            if monthly_sum == 12:
                year_summary["all_monthly_avail"] = 1
            if 0 < monthly_sum < 12:
                year_summary["partial_monthly_avail"] = 1
            data_summary = data_summary.append(year_summary)

    # Create df specifying if annual or monthly should be download
    # based on desired temp res for each country and year
    if temporal_res == "A":
        use_annual = data_summary[data_summary["annual_avail"] == 1]
        use_monthly = data_summary[
            (data_summary["annual_avail"] == 0)
            & (
                (data_summary["all_monthly_avail"] == 1)
                | (data_summary["partial_monthly_avail"] == 1)
            )
        ]
    if temporal_res == "M":
        use_monthly = data_summary[data_summary["all_monthly_avail"] == 1]
        use_monthly = use_monthly.append(
            data_summary[
                (data_summary["partial_monthly_avail"] == 1)
                & (data_summary["annual_avail"] == 0)
            ]
        )
        use_annual = data_summary[
            (data_summary["annual_avail"] == 1)
            & (data_summary["all_monthly_avail"] == 0)
        ]
    # no_data = data_summary[
    #     (data_summary["annual_avail"] == 0)
    #     & (data_summary["all_monthly_avail"] == 0)
    #     & (data_summary["partial_monthly_avail"] == 0)
    # ]
    # Save data summary as CSV for future reference
    # create a directory to save summary if needed
    if not os.path.exists(model_inputs_dir):
        os.makedirs(model_inputs_dir)
    data_summary.to_csv(
        model_inputs_dir
        + "/comtrade_data_availability_summary_"
        + str(start_year)
        + "-"
        + str(end_year)
        + ".csv"
    )

    use_annual_dict = use_annual.groupby("year")["country"].apply(list).to_dict()
    use_monthly_dict = use_monthly.groupby("year")["country"].apply(list).to_dict()

    # create a directory to save downloaded data
    if temporal_res == "A":
        if not os.path.exists(model_inputs_dir + "/annual"):
            os.makedirs(model_inputs_dir + "/annual")
        os.chdir(model_inputs_dir + "/annual")
    if temporal_res == "M":
        if not os.path.exists(model_inputs_dir + "/monthly"):
            os.makedirs(model_inputs_dir + "/monthly")
        os.chdir(model_inputs_dir + "/monthly")

    # loop over commodities, 1 at a time (could do more at once to speed it up)
    if temporal_res == "A":
        for hs in hs_list:
            # Download either annual or monthly depending on availability
            freq = "A"
            annual_data = download_trade_data(str(hs), freq, use_annual_dict, auth_code)
            freq = "M"
            print('Checking alternative temporal resolution to augment missing data...')
            monthly_data = download_trade_data(
                str(hs), freq, use_monthly_dict, auth_code
            )
            # Sum monthly to get annual
            if not monthly_data.empty:
                monthly_data_agg = (
                    monthly_data.groupby(["yr", "rtCode", "ptCode"]).sum().reset_index()
                )
                annual_data = annual_data.append(monthly_data_agg)
            # loop over timesteps (YYYY) and save a country x country matrix
            # per timestep per HS code as csv
            timesteps = years
            if not annual_data.empty:
                save_hs_timestep_matrices(
                    str(hs), timesteps, annual_data, crosswalk[["UN"]], crosswalk_dict
                )
            else:
                print('No annual data downloaded')

    if temporal_res == "M":
        current_year = datetime.now().year
        current_month = datetime.now().month
        for hs in hs_list:
            timesteps = []
            months = [str(f'{i:02}') for i in range(1, 13)]
            for year in years:
                for month in months:
                    timesteps.append(str(year) + month)
            timesteps = list(map(int, timesteps))
            timesteps_not_complete = list(
                range(
                    (int(str(current_year) + str(f'{current_month:02}'))),
                    (int(str(current_year) + '13')),
                )
            )
            timesteps = [ts for ts in timesteps if ts not in timesteps_not_complete]
            # Download either annual or monthly depending on availability
            freq = "M"
            monthly_data = download_trade_data(
                str(hs), freq, use_monthly_dict, auth_code
            )

            if year != current_year:
                freq = "A"
                annual_data = download_trade_data(str(hs), freq, use_annual_dict, auth_code)
                if not annual_data.empty:
                    # Split annual data into monthly by dividing by 12
                    annual_split = pd.DataFrame()
                    for month in months:
                        month_portion = annual_data.copy()
                        month_portion["TradeValue"] = month_portion["TradeValue"].apply(
                            lambda x: x / 12
                        )
                        month_portion["period"] = month_portion["period"].astype(str) + month
                        month_portion["period"] = month_portion["period"].astype(int)
                        annual_split = annual_split.append(month_portion)
                monthly_data = monthly_data.append(annual_split)
            # loop over timesteps (YYYY or YYYYMM) and save a country x country matrix
            # per timestep per HS code as csv
            if not monthly_data.empty:
                save_hs_timestep_matrices(
                    str(hs), timesteps, monthly_data, crosswalk[["UN"]], crosswalk_dict
                )
            # else:
            #     print('\tNo monthly data available to download')


# project_path = "H:/My drive/Projects/Pandemic"
# load_dotenv(os.path.join(project_path, ".env"))
# # Root project data folder
# data_path = os.getenv("DATA_PATH")
# # Path to formatted model inputs
# model_inputs_dir = data_path + "slf_model/test/"

# # Premium subscription authorization code.
# auth_code = os.getenv("COMTRADE_AUTH_KEY")

# query_comtrade(
#     model_inputs_dir=model_inputs_dir,
#     auth_code=auth_code,
#     start_code=6801,
#     end_code=6804,
#     start_year=2000,
#     end_year=2019,
#     temporal_res='M',
#     crosswalk_path="H:/Shared drives/APHIS  Projects/Pandemic/Data/un_to_iso.csv",
# )
>>>>>>> bda3b42f
<|MERGE_RESOLUTION|>--- conflicted
+++ resolved
@@ -1,4 +1,3 @@
-<<<<<<< HEAD
 # Download and format data from Comtrade API
 import sys
 import math
@@ -455,465 +454,4 @@
 #     end_year=2019,
 #     temporal_res='M',
 #     crosswalk_path="H:/Shared drives/APHIS  Projects/Pandemic/Data/un_to_iso.csv",
-# )
-=======
-# Download and format data from Comtrade API
-import sys 
-import math
-import os
-import json
-import urllib
-import pandas as pd
-import numpy as np
-import time 
-from datetime import datetime
-
-
-def nested_list(original_list, list_length):
-    """Split long list into nested list of lists at specified length.
-    Returns nested list.
-    Ex: Create short lists of years or country codes for API calls."""
-    nested_lists = []
-    start = 0
-    for unused_i in range(math.ceil(len(original_list) / list_length)):
-        x = original_list[start : start + list_length]
-        nested_lists.append(x)
-        start += list_length
-    return nested_lists
-
-
-def download_trade_data(hs_str, freq_str, year_country_dict, auth_code_str):
-    """Loops over years and countries, calling Comtrade API for specified
-    HS commodity code and appends downloaded data to dataframe. Prints
-    messages to track progress.
-    Returns dataframe of trade data, one row for each
-    origin/destination/timestep combo.
-    Parameters
-    ----------
-    hs_str : str
-        HS commodity code, can be 2, 4, or 6 digits depending on desired
-        aggregation
-    freq_str: str
-        temporal resolution of data, "A" for annual, "M" for monthly
-    year_country_dict: dict
-        specifies which countries to use for which years, keys are years,
-        values are lists of UN country codes
-    auth_code_str: str
-        premium API authorization code
-    """
-    print(f"Downloading HS{hs_str} @ {freq_str} data from Comtrade...")
-    data = pd.DataFrame()
-    for key in year_country_dict.keys():
-        country_codes = year_country_dict[key]
-        # Set number of countries to call at once
-        num_countries_per_call = 200
-        nested_country_codes = nested_list(country_codes, num_countries_per_call)
-        # loop over all country lists countries and call API
-        for country_code_list in nested_country_codes:
-            country_code_str = "%2C".join(country_code_list)
-            url_str = (
-                "http://comtrade.un.org/api/get?max=250000&type=C&px=HS&cc="
-                + hs_str
-                + "&r="
-                + country_code_str
-                # rg=1 (imports only)
-                + "&rg=1&p=all&freq="
-                + freq_str
-                + "&ps="
-                + str(key)
-                + "&fmt=json&token="
-                + auth_code_str
-            )
-            delay = 5
-            retries = 1
-            success = False
-            while success == False and retries <= 10:
-                try:
-                    url = urllib.request.urlopen(url_str)
-                    success = True 
-                    print('\t\t!! Success...')
-                except Exception as e: 
-                    print('\t', e)
-                    if delay < 60:
-                        print(f"\t\tRetry {retries} of 10 in {delay} seconds")
-                    else:
-                        print(f"\t\tRetry {retries} of 10 in {delay/60:.2f} minutes")
-                    sys.stdout.flush()
-                    time.sleep(delay)
-                    delay *= 2
-                    retries += 1
-                    
-
-
-            if "url" in locals():
-                raw = json.loads(url.read().decode())
-                url.close()
-
-                if len(raw["dataset"]) == 0:
-                    print(
-                        "No data downloaded for HS"
-                        + hs_str
-                        + ", "
-                        + str(key)
-                        + ", UN code:"
-                        + ", ".join(map(str, country_code_list))
-                        + ". Message: "
-                        + str(raw["validation"]["message"])
-                    )
-                    continue
-
-                data = data.append(raw["dataset"])
-                data["ptCode"] = data["ptCode"].astype(str)
-                print(
-                    "Freq: "
-                    + freq_str
-                    + " HS"
-                    + hs_str
-                    + " "
-                    + str(key)
-                    + ", UN code:"
-                    + ", ".join(map(str, country_code_list))
-                    + ", downloaded"
-                )
-            else:
-                print(f"***{key}: {hs_str} failed")
-    return data
-
-
-def save_hs_timestep_matrices(
-    hs_str, timesteps_list, trade_data, un_country_df, un_to_iso_dict
-):
-    """Loops over timesteps and creates country x country matrix of import
-    trade values. If no data were downloaded for a country pair, will add zeros and
-    print a message. Changes US codes to ISO3 codes in column, row names.
-    Saves a matrix for each timestep as CSVs.
-    Parameters
-    ----------
-    hs_str : str
-        HS commodity code, can be 2, 4, or 6 digits depending on desired
-        aggregation
-    timesteps_list : list of int
-        list of timesteps downloaded, will use format YYYY or YYYYMM
-    trade_data: dataframe
-        dataframe of downloaded trade data
-    un_country_df: dataframe
-        dataframe with single column containing all UN country codes, used as template
-        for HS matrix
-    un_to_iso_dict: dict
-        dictionary crosswalk of UN to ISO3 codes
-    """
-    print(f"Saving HS{hs_str} matrices for each timestep...")
-    for timestep in timesteps_list:
-        timestep_data = trade_data[trade_data.period.eq(timestep)]
-        HS_matrix = un_country_df.copy()
-        for reporter in un_to_iso_dict.keys():
-            reporter_data = timestep_data[timestep_data.rtCode.eq(int(reporter))]
-            reporter_data = reporter_data[["ptCode", "TradeValue"]]
-            # if no data were downloaded for reporter/timestep, add column of
-            # zeros to commodity/year df and move to next country
-            if len(reporter_data) == 0:
-                HS_matrix = HS_matrix.assign(x=0)
-                HS_matrix.rename(columns={"x": reporter}, inplace=True)
-                print(
-                    "HS"
-                    + hs_str
-                    + " "
-                    + str(timestep)
-                    + " "
-                    + str(un_to_iso_dict[reporter])
-                    + ": no data"
-                )
-                continue
-
-            # Merge to commodity/year df
-            HS_matrix = pd.merge(
-                HS_matrix,
-                reporter_data,
-                how="left",
-                left_on="UN",
-                right_on="ptCode",
-            )
-            HS_matrix.drop("ptCode", axis=1, inplace=True)
-            HS_matrix.rename(columns={"TradeValue": reporter}, inplace=True)
-            print(
-                "HS"
-                + hs_str
-                + " "
-                + str(timestep)
-                + " "
-                + str(un_to_iso_dict[reporter])
-                + ": finished"
-            )
-
-        # Use crosswalk to change UN country codes to ISO3
-        HS_matrix.fillna(0, inplace=True)
-        HS_matrix.rename(columns={"UN": "ISO"}, inplace=True)
-        HS_matrix.set_index("ISO", inplace=True)
-        HS_matrix.rename(mapper=un_to_iso_dict, inplace=True, axis=0)
-        HS_matrix.rename(mapper=un_to_iso_dict, inplace=True, axis=1)
-
-        # Check to see if there are any duplicate ISO codes in matrix
-        # Should only occur for a few historical cases - Germany, Viet Nam, Yemen.
-        # If so, group and sum any rows and columns with matching ISO codes.
-        if len(HS_matrix.columns.to_list()) != len(set(HS_matrix.columns.to_list())):
-            HS_matrix = HS_matrix.groupby("ISO", sort=False).sum()
-            HS_matrix = HS_matrix.transpose()
-            HS_matrix = HS_matrix.reset_index()
-            HS_matrix = HS_matrix.groupby("index", sort=False).sum().transpose()
-        assert len(HS_matrix.columns.to_list()) == len(set(HS_matrix.columns.to_list()))
-        # Tranpose matrix so that columns are exporting partners (origins) and
-        # rows are importing reporters (destinations) to match other model input data
-        HS_matrix = HS_matrix.transpose()
-        # create a directory to save downloaded data
-        if not os.path.exists(hs_str):
-            os.makedirs(hs_str)
-        HS_matrix.to_csv(
-            hs_str + "/" + hs_str + "_" + str(timestep) + ".csv", index=True
-        )
-
-
-def query_comtrade(
-    model_inputs_dir,
-    auth_code,
-    hs_list,
-    start_year,
-    end_year,
-    temporal_res,
-    crosswalk_path,
-):
-    """
-    Runs trade data request and download process, including
-    review of data completeness.
-    Parameters
-    ----------
-    model_inputs_dir : str
-        Directory path to where data will be saved
-    auth_code_str: str
-        premium API authorization code
-    hs_list : list
-        List of HS commodity codes, which can be 2, 4, or 6 
-        digits 
-    start_year : int
-        First year (YYYY) requested
-    end_year : int
-        Last year (YYYY) requested
-    temporal_res : str
-        temporal resolution of data, "A" for annual, "M" for monthly
-    crosswalk_path : str
-        Location of UN code to ISO3 code crosswalk csv
-    """
-
-    # list HS commodity codes to query, will be downloaded individually
-    # and aggregated (if needed) in later script
-
-    # Set time step for trade data
-    years = np.arange(start_year, end_year + 1, 1)
-
-    # Read UN codes to ISO3 codes crosswalk to use as country list
-    crosswalk = pd.read_csv(crosswalk_path)
-    crosswalk["UN"] = crosswalk["UN"].astype(str)
-    crosswalk = crosswalk[crosswalk.ISO3.notnull()]
-
-    # Change "Now" end date in crosswalk to a max year value so column can be converted
-    # to numeric and compared to simulation years
-    crosswalk.loc[crosswalk["End"] == "Now", "End"] = "9999"
-    crosswalk["End"] = pd.to_numeric(crosswalk["End"])
-    crosswalk = crosswalk[crosswalk["End"] >= start_year]
-    # Create dictionary to convert UN to ISO3 codes
-    crosswalk_dict = pd.Series(crosswalk.ISO3.values, index=crosswalk.UN).to_dict()
-
-    # Get data availability from Comtrade and compare to desired data
-    data_availability_url = urllib.request.urlopen(
-        "http://comtrade.un.org/api/refs/da/view?type=C&freq=all&ps=all&px=HS"
-    )
-    data_availability_raw = json.loads(data_availability_url.read().decode())
-    data_availability_url.close()
-    data_availability = pd.json_normalize(data_availability_raw)
-
-    # Create summary of availability, tracking availability of annual,
-    # and monthly (all 12 months, or less than 12)
-    data_summary = pd.DataFrame(
-        columns=[
-            "country",
-            "year",
-            "annual_avail",
-            "all_monthly_avail",
-            "partial_monthly_avail",
-        ]
-    )
-
-    for country in crosswalk.UN.to_list():
-        country_availability = data_availability[data_availability["r"] == country]
-        for year in years:
-            summary_data = {
-                "country": [country],
-                "year": [year],
-                "annual_avail": [0],
-                "all_monthly_avail": [0],
-                "partial_monthly_avail": [0],
-            }
-            year_summary = pd.DataFrame(summary_data)
-            if str(year) in list(country_availability["ps"]):
-                year_summary["annual_avail"] = 1
-            country_monthly = list(
-                country_availability[country_availability["freq"] == "MONTHLY"][
-                    "ps"
-                ].str[:4]
-            )
-            monthly_sum = sum(1 for i in country_monthly if i == str(year))
-            if monthly_sum == 12:
-                year_summary["all_monthly_avail"] = 1
-            if 0 < monthly_sum < 12:
-                year_summary["partial_monthly_avail"] = 1
-            data_summary = data_summary.append(year_summary)
-
-    # Create df specifying if annual or monthly should be download
-    # based on desired temp res for each country and year
-    if temporal_res == "A":
-        use_annual = data_summary[data_summary["annual_avail"] == 1]
-        use_monthly = data_summary[
-            (data_summary["annual_avail"] == 0)
-            & (
-                (data_summary["all_monthly_avail"] == 1)
-                | (data_summary["partial_monthly_avail"] == 1)
-            )
-        ]
-    if temporal_res == "M":
-        use_monthly = data_summary[data_summary["all_monthly_avail"] == 1]
-        use_monthly = use_monthly.append(
-            data_summary[
-                (data_summary["partial_monthly_avail"] == 1)
-                & (data_summary["annual_avail"] == 0)
-            ]
-        )
-        use_annual = data_summary[
-            (data_summary["annual_avail"] == 1)
-            & (data_summary["all_monthly_avail"] == 0)
-        ]
-    # no_data = data_summary[
-    #     (data_summary["annual_avail"] == 0)
-    #     & (data_summary["all_monthly_avail"] == 0)
-    #     & (data_summary["partial_monthly_avail"] == 0)
-    # ]
-    # Save data summary as CSV for future reference
-    # create a directory to save summary if needed
-    if not os.path.exists(model_inputs_dir):
-        os.makedirs(model_inputs_dir)
-    data_summary.to_csv(
-        model_inputs_dir
-        + "/comtrade_data_availability_summary_"
-        + str(start_year)
-        + "-"
-        + str(end_year)
-        + ".csv"
-    )
-
-    use_annual_dict = use_annual.groupby("year")["country"].apply(list).to_dict()
-    use_monthly_dict = use_monthly.groupby("year")["country"].apply(list).to_dict()
-
-    # create a directory to save downloaded data
-    if temporal_res == "A":
-        if not os.path.exists(model_inputs_dir + "/annual"):
-            os.makedirs(model_inputs_dir + "/annual")
-        os.chdir(model_inputs_dir + "/annual")
-    if temporal_res == "M":
-        if not os.path.exists(model_inputs_dir + "/monthly"):
-            os.makedirs(model_inputs_dir + "/monthly")
-        os.chdir(model_inputs_dir + "/monthly")
-
-    # loop over commodities, 1 at a time (could do more at once to speed it up)
-    if temporal_res == "A":
-        for hs in hs_list:
-            # Download either annual or monthly depending on availability
-            freq = "A"
-            annual_data = download_trade_data(str(hs), freq, use_annual_dict, auth_code)
-            freq = "M"
-            print('Checking alternative temporal resolution to augment missing data...')
-            monthly_data = download_trade_data(
-                str(hs), freq, use_monthly_dict, auth_code
-            )
-            # Sum monthly to get annual
-            if not monthly_data.empty:
-                monthly_data_agg = (
-                    monthly_data.groupby(["yr", "rtCode", "ptCode"]).sum().reset_index()
-                )
-                annual_data = annual_data.append(monthly_data_agg)
-            # loop over timesteps (YYYY) and save a country x country matrix
-            # per timestep per HS code as csv
-            timesteps = years
-            if not annual_data.empty:
-                save_hs_timestep_matrices(
-                    str(hs), timesteps, annual_data, crosswalk[["UN"]], crosswalk_dict
-                )
-            else:
-                print('No annual data downloaded')
-
-    if temporal_res == "M":
-        current_year = datetime.now().year
-        current_month = datetime.now().month
-        for hs in hs_list:
-            timesteps = []
-            months = [str(f'{i:02}') for i in range(1, 13)]
-            for year in years:
-                for month in months:
-                    timesteps.append(str(year) + month)
-            timesteps = list(map(int, timesteps))
-            timesteps_not_complete = list(
-                range(
-                    (int(str(current_year) + str(f'{current_month:02}'))),
-                    (int(str(current_year) + '13')),
-                )
-            )
-            timesteps = [ts for ts in timesteps if ts not in timesteps_not_complete]
-            # Download either annual or monthly depending on availability
-            freq = "M"
-            monthly_data = download_trade_data(
-                str(hs), freq, use_monthly_dict, auth_code
-            )
-
-            if year != current_year:
-                freq = "A"
-                annual_data = download_trade_data(str(hs), freq, use_annual_dict, auth_code)
-                if not annual_data.empty:
-                    # Split annual data into monthly by dividing by 12
-                    annual_split = pd.DataFrame()
-                    for month in months:
-                        month_portion = annual_data.copy()
-                        month_portion["TradeValue"] = month_portion["TradeValue"].apply(
-                            lambda x: x / 12
-                        )
-                        month_portion["period"] = month_portion["period"].astype(str) + month
-                        month_portion["period"] = month_portion["period"].astype(int)
-                        annual_split = annual_split.append(month_portion)
-                monthly_data = monthly_data.append(annual_split)
-            # loop over timesteps (YYYY or YYYYMM) and save a country x country matrix
-            # per timestep per HS code as csv
-            if not monthly_data.empty:
-                save_hs_timestep_matrices(
-                    str(hs), timesteps, monthly_data, crosswalk[["UN"]], crosswalk_dict
-                )
-            # else:
-            #     print('\tNo monthly data available to download')
-
-
-# project_path = "H:/My drive/Projects/Pandemic"
-# load_dotenv(os.path.join(project_path, ".env"))
-# # Root project data folder
-# data_path = os.getenv("DATA_PATH")
-# # Path to formatted model inputs
-# model_inputs_dir = data_path + "slf_model/test/"
-
-# # Premium subscription authorization code.
-# auth_code = os.getenv("COMTRADE_AUTH_KEY")
-
-# query_comtrade(
-#     model_inputs_dir=model_inputs_dir,
-#     auth_code=auth_code,
-#     start_code=6801,
-#     end_code=6804,
-#     start_year=2000,
-#     end_year=2019,
-#     temporal_res='M',
-#     crosswalk_path="H:/Shared drives/APHIS  Projects/Pandemic/Data/un_to_iso.csv",
-# )
->>>>>>> bda3b42f
+# )